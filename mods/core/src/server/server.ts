--- conflicted
+++ resolved
@@ -75,11 +75,6 @@
     new UserManagerServer()
   )
 
-<<<<<<< HEAD
-  console.log(`privateKey=${getSalt()}`)
-
-  const authMiddleware = new AuthMiddleware(getSalt())
-=======
   let mongoConnection = (db : string) => {
     mongoose
     .connect(db, { useNewUrlParser: true, useUnifiedTopology: true, useFindAndModify: false, useCreateIndex: true, autoIndex: false })
@@ -93,8 +88,8 @@
   }
   mongoConnection(db);
 
-  let authMiddleware = new AuthMiddleware('secret')
->>>>>>> 2b920a6d
+  let authMiddleware = new AuthMiddleware(getSalt())
+
   server.bind(endpoint, getServerCredentials())
   server.use(authMiddleware.middleware)
   server.start()
