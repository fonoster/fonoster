--- conflicted
+++ resolved
@@ -20,11 +20,8 @@
   OPENAI = "openai",
   GROQ = "groq",
   OLLAMA = "ollama",
-<<<<<<< HEAD
-  GOOGLE = "google"
-=======
+  GOOGLE = "google",
   ANTHROPIC = "anthropic"
->>>>>>> 6d3f94f9
 }
 
 export { LanguageModelProvider };