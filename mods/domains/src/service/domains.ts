/*
 * Copyright (C) 2021 by Fonoster Inc (https://fonoster.com)
 * http://github.com/fonoster/fonos
 *
 * This file is part of Project Fonos
 *
 * Licensed under the MIT License (the "License");
 * you may not use this file except in compliance with
 * the License. You may obtain a copy of the License at
 *
 *    https://opensource.org/licenses/MIT
 *
 * Unless required by applicable law or agreed to in writing, software
 * distributed under the License is distributed on an "AS IS" BASIS,
 * WITHOUT WARRANTIES OR CONDITIONS OF ANY KIND, either express or implied.
 * See the License for the specific language governing permissions and
 * limitations under the License.
 */
/* eslint-disable @typescript-eslint/explicit-module-boundary-types */
/* eslint-disable require-jsdoc */
import grpc from "@grpc/grpc-js";
import {
  Domain,
  ListDomainsRequest,
  ListDomainsResponse,
  GetDomainRequest,
  CreateDomainRequest,
  UpdateDomainRequest,
  DeleteDomainRequest
} from "./protos/domains_pb";
import {Empty} from "./protos/common_pb";
import {
  IDomainsService,
  DomainsService,
  IDomainsServer
} from "./protos/domains_grpc_pb";
import {
  createResource,
  ResourceServer,
  getAccessKeyId,
  Kind,
  ResourceBuilder,
  updateResource
} from "@fonos/core";
import unmarshalDomain from "./decoder";
import decoder from "./decoder";
import isValidDomain from "is-valid-domain";

class DomainsServer implements IDomainsServer {
  [name: string]: grpc.UntypedHandleCall;
  async listDomains(
    call: grpc.ServerUnaryCall<ListDomainsRequest, ListDomainsResponse>,
    callback: grpc.sendUnaryData<ListDomainsResponse>
  ) {
    const result = await ResourceServer.listResources(Kind.DOMAIN, call);
    const response = new ListDomainsResponse();
    if (result.resources) {
      const domains = result.resources.map((resource) => decoder(resource));
      response.setNextPageToken(result.nextPageToken + "");
      response.setDomainsList(domains);
    }
    callback(null, response);
  }

  async createDomain(
    call: grpc.ServerUnaryCall<CreateDomainRequest, Domain>,
    callback: grpc.sendUnaryData<Domain>
  ) {
    const domain = call.request.getDomain();
<<<<<<< HEAD

    if (isValidDomain(domain.getDomainUri()) == false) {
      callback(new Error("Domain Uri is not a valid domain"), null);
      return;
    }

=======
>>>>>>> ff02be9c
    if (!domain.getEgressRule) {
      callback(new Error("Egress Rule can't be null"), null);
      return;
    }
    try {
      const resource = new ResourceBuilder(
        Kind.DOMAIN,
        domain.getName(),
        domain.getRef()
      )
        .withDomainUri(domain.getDomainUri())
        .withEgressPolicy(domain.getEgressRule(), domain.getEgressNumberRef())
        .withACL(domain.getAccessAllowList(), domain.getAccessDenyList())
        .withMetadata({accessKeyId: getAccessKeyId(call)})
        .build();

      const response = await createResource(resource);
      callback(null, unmarshalDomain(response));
    } catch (e) {
      callback(e, null);
    }
  }

  async updateDomain(
    call: grpc.ServerUnaryCall<UpdateDomainRequest, Domain>,
    callback: grpc.sendUnaryData<Domain>
  ) {
    const domain = call.request.getDomain();
    if (!domain.getEgressRule) {
      callback(new Error("Egress Rule can't be null"), null);
      return;
    }
    try {
      const resource = new ResourceBuilder(
        Kind.DOMAIN,
        domain.getName(),
        domain.getRef()
      )
        .withMetadata({
          createdOn: domain.getCreateTime(),
          modifiedOn: domain.getUpdateTime()
        })
        .withDomainUri(domain.getDomainUri())
        .withEgressPolicy(domain.getEgressRule(), domain.getEgressNumberRef())
        .withACL(domain.getAccessAllowList(), domain.getAccessDenyList())
        .build();

      const result = await updateResource({
        resource,
        accessKeyId: getAccessKeyId(call)
      });

      callback(null, decoder(result));
    } catch (e) {
      callback(e, null);
    }
  }

  async getDomain(
    call: grpc.ServerUnaryCall<GetDomainRequest, Domain>,
    callback: grpc.sendUnaryData<Domain>
  ) {
    try {
      const result = await ResourceServer.getResource(Kind.DOMAIN, call);
      callback(null, decoder(result));
    } catch (e) {
      callback(e, null);
    }
  }

  async deleteDomain(
    call: grpc.ServerUnaryCall<DeleteDomainRequest, Empty>,
    callback: grpc.sendUnaryData<Empty>
  ) {
    try {
      await ResourceServer.deleteResource(Kind.DOMAIN, call);
      callback(null, new Empty());
    } catch (e) {
      callback(e, null);
    }
  }
}

export {DomainsServer as default, IDomainsService, DomainsService};<|MERGE_RESOLUTION|>--- conflicted
+++ resolved
@@ -67,15 +67,12 @@
     callback: grpc.sendUnaryData<Domain>
   ) {
     const domain = call.request.getDomain();
-<<<<<<< HEAD
 
     if (isValidDomain(domain.getDomainUri()) == false) {
       callback(new Error("Domain Uri is not a valid domain"), null);
       return;
     }
-
-=======
->>>>>>> ff02be9c
+      
     if (!domain.getEgressRule) {
       callback(new Error("Egress Rule can't be null"), null);
       return;
