{
  "name": "@fonoster/ctl",
  "version": "0.3.3",
  "description": "Command-Line for Fonoster",
  "author": "Pedro Sanders <psanders@fonoster.com>",
  "homepage": "https://github.com/fonoster/fonoster#readme",
  "license": "MIT",
  "main": "dist/index.js",
  "types": "dist/index.js",
  "bin": {
    "fonoster": "./bin/run"
  },
  "engines": {
    "node": ">=14.16.0"
  },
  "scripts": {
    "prebuild": "rimraf ./dist tsconfig.tsbuildinfo",
    "build": "tsc -b tsconfig.json",
    "postpack": "rimraf -f oclif.manifest.json",
    "prepack": "oclif-dev manifest && oclif-dev readme",
    "version": "oclif-dev readme && git add README.md"
  },
  "directories": {
    "src": "src",
    "test": "test",
    "bin": "bin"
  },
  "files": [
    "/bin",
    "/npm-shrinkwrap.json",
    "/oclif.manifest.json",
    "/dist"
  ],
  "oclif": {
    "commands": "./dist/commands",
    "bin": "fonoster",
    "plugins": [
      "@oclif/plugin-help",
      "@oclif/plugin-plugins",
      "@oclif/plugin-not-found",
      "@oclif/plugin-warn-if-update-available"
    ],
    "warn-if-update-available": {
      "timeoutInDays": 1,
      "message": "<%= config.name %> update available from <%= chalk.greenBright(config.version) %> to <%= chalk.greenBright(latest) %>."
    },
    "topics": {
      "domains": {
        "description": "manage Domains"
      },
      "agents": {
        "description": "manage Agents"
      },
      "numbers": {
        "description": "manage Numbers"
      },
      "providers": {
        "description": "manage Providers"
      },
      "auth": {
        "description": "manage User credentials"
      },
      "projects": {
        "description": "manage Projects"
      }
    }
  },
  "publishConfig": {
    "access": "public"
  },
  "repository": {
    "type": "git",
    "url": "git+https://github.com/fonoster/fonoster.git"
  },
  "bugs": {
    "url": "https://github.com/fonoster/fonoster/issues"
  },
  "dependencies": {
<<<<<<< HEAD
    "@fonoster/agents": "^0.2.40",
    "@fonoster/domains": "^0.2.40",
    "@fonoster/logger": "^0.2.40",
    "@fonoster/numbers": "^0.2.40",
    "@fonoster/projects": "^0.2.40",
    "@fonoster/providers": "^0.2.40",
    "@fonoster/secrets": "^0.2.44",
=======
    "@fonoster/agents": "^0.3.3",
    "@fonoster/domains": "^0.3.3",
    "@fonoster/logger": "^0.3.3",
    "@fonoster/numbers": "^0.3.3",
    "@fonoster/projects": "^0.3.3",
    "@fonoster/providers": "^0.3.3",
>>>>>>> d978497b
    "@oclif/command": "^1.8.0",
    "@oclif/config": "^1.17.0",
    "@oclif/errors": "^1.3.4",
    "@oclif/plugin-help": "^3.2.2",
    "@oclif/plugin-not-found": "1.2.4",
    "@oclif/plugin-plugins": "^1.10.0",
    "@oclif/plugin-warn-if-update-available": "^1.7.0",
    "cli-ux": "5.5.1",
    "dockerode": "^3.3.0",
    "easy-table": "^1.2.0",
    "figlet": "^1.5.0",
    "get-stdin": "^9.0.0",
    "get-stdin-with-tty": "^6.0.0",
    "inquirer": "^7.3.3",
    "moment": "^2.29.1",
    "phone": "^2.4.21",
    "prettyjson": "^1.2.1",
    "promise-fs": "^2.1.1",
    "truncate": "^2.1.0",
    "update-notifier": "^5.1.0"
  },
  "devDependencies": {
    "@types/dockerode": "^3.2.2",
    "@types/phone": "^2.4.0",
    "@types/prettyjson": "0.0.29",
    "rimraf": "^3.0.2"
  },
  "gitHead": "e7d1d6d4b29f2e0b4b37a55ea4026931a3f76d1b"
}<|MERGE_RESOLUTION|>--- conflicted
+++ resolved
@@ -76,22 +76,13 @@
     "url": "https://github.com/fonoster/fonoster/issues"
   },
   "dependencies": {
-<<<<<<< HEAD
-    "@fonoster/agents": "^0.2.40",
-    "@fonoster/domains": "^0.2.40",
-    "@fonoster/logger": "^0.2.40",
-    "@fonoster/numbers": "^0.2.40",
-    "@fonoster/projects": "^0.2.40",
-    "@fonoster/providers": "^0.2.40",
     "@fonoster/secrets": "^0.2.44",
-=======
     "@fonoster/agents": "^0.3.3",
     "@fonoster/domains": "^0.3.3",
     "@fonoster/logger": "^0.3.3",
     "@fonoster/numbers": "^0.3.3",
     "@fonoster/projects": "^0.3.3",
     "@fonoster/providers": "^0.3.3",
->>>>>>> d978497b
     "@oclif/command": "^1.8.0",
     "@oclif/config": "^1.17.0",
     "@oclif/errors": "^1.3.4",
