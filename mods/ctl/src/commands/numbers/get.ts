import "../../config";
import Numbers from "@fonos/numbers";
import {CLIError} from "@oclif/errors";
import {Command} from "@oclif/command";
import {cli} from "cli-ux";
import {render} from "prettyjson";
const moment = require("moment");

export default class GetCommand extends Command {
  static description = "get information about an existing number";
  static args = [{name: "ref"}];

  async run() {
    const {args} = this.parse(GetCommand);

    try {
      const numbers = new Numbers();
      cli.action.start(`Getting number ${args.ref}`);
      const number = await numbers.getNumber(args.ref);

      const jsonObj = {
<<<<<<< HEAD
        Ref: number.ref,
        'Provider Ref': number.providerRef,
        'E164 Number': number.e164Number,
        'AOR Link': number.aorLink || '--',
        'Ingress App': number.ingressApp || '--',
        Created: moment(number.createTime).fromNow(),
        Updated: moment(number.updateTime).fromNow()
      }
=======
        Ref: number.getRef(),
        "Provider Ref": number.getProviderRef(),
        "E164 Number": number.getE164Number(),
        "AOR Link": number.getAorLink() || "--",
        "Ingress App": number.getIngressApp() || "--",
        Created: moment(number.getCreateTime()).fromNow(),
        Updated: moment(number.getUpdateTime()).fromNow()
      };
>>>>>>> 389151e0

      await cli.wait(1000);
      cli.action.stop("");
      console.log(render(jsonObj, {noColor: true}));
    } catch (e) {
      throw new CLIError(e.message);
    }
  }
}<|MERGE_RESOLUTION|>--- conflicted
+++ resolved
@@ -19,7 +19,6 @@
       const number = await numbers.getNumber(args.ref);
 
       const jsonObj = {
-<<<<<<< HEAD
         Ref: number.ref,
         'Provider Ref': number.providerRef,
         'E164 Number': number.e164Number,
@@ -28,16 +27,6 @@
         Created: moment(number.createTime).fromNow(),
         Updated: moment(number.updateTime).fromNow()
       }
-=======
-        Ref: number.getRef(),
-        "Provider Ref": number.getProviderRef(),
-        "E164 Number": number.getE164Number(),
-        "AOR Link": number.getAorLink() || "--",
-        "Ingress App": number.getIngressApp() || "--",
-        Created: moment(number.getCreateTime()).fromNow(),
-        Updated: moment(number.getUpdateTime()).fromNow()
-      };
->>>>>>> 389151e0
 
       await cli.wait(1000);
       cli.action.stop("");
