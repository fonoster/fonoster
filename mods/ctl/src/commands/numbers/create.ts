import "../../config";
import Providers from "@fonos/providers";
import Numbers from "@fonos/numbers";
import Apps from "@fonos/appmanager";
import {CLIError} from "@oclif/errors";
import {Command} from "@oclif/command";
import {cli} from "cli-ux";
import {CommonPB, AppManagerPB, ProvidersPB} from "@fonos/core";
const phone = require("phone");
const inquirer = require("inquirer");

export default class CreateCommand extends Command {
  static description = `creates a new number resource
  ...
  Creates a new Number in the SIP Proxy subsystem
  `;

  async run() {
    console.log("This utility will help you create a new Number");
    console.log("Press ^C at any time to quit.");

    const view: CommonPB.View = CommonPB.View.BASIC;
    try {
      // TODO: Consider using the autocomplete plugin
      const res = await new Apps().listApps({
        pageSize: 25,
        pageToken: "1",
        view
      });
      const apps = res.getAppsList().map((app: AppManagerPB.App) => {
        return {
          name: app.getName(),
          value: app.getRef()
        };
      });

      const response = await new Providers().listProviders({
        pageSize: 25,
        pageToken: "1"
      });
      const providers = response
        .getProvidersList()
        .map((p: ProvidersPB.Provider) => {
          const obj: any = {};
          obj.name = p.getName();
          obj.value = p.getRef();
          return obj;
        });

      if (providers.length === 0) {
        throw new Error("you must create a provider before adding a number");
      }

      const answers = await inquirer.prompt([
        {
          name: "e164Number",
          message: "number in E.164 format (e.g. +16471234567)",
          type: "input"
        },
        {
          name: "providerRef",
          message: "service provider",
          type: "list",
          choices: providers
        },
        {
          name: "aorLink",
          message: "aor link",
          type: "input",
          default: null
        }
      ]);

      if (!answers.aorLink) {
        if (apps.length === 0) {
          throw new Error("Not application or aorLink found");
        }

        const ingresAppPrompt = await inquirer.prompt([
          {
            name: "ingressApp",
            message: "ingress app",
            type: "list",
            choices: apps
          }
        ]);

        answers.ingressApp = ingresAppPrompt.ingressApp;
      }

      const confirmPrompt = await inquirer.prompt([
        {
          name: "confirm",
          message: "does everything look good?",
          type: "confirm"
        }
      ]);

      answers.confirm = confirmPrompt.confirm;

      if (!answers.confirm) {
        console.log("Aborted");
      } else {
        const number = phone(answers.e164Number)[0];
        if (!number)
<<<<<<< HEAD
          throw new Error(`number ${answers.e164Number} is not a valid E.164 number`)
        cli.action.start(`Creating number ${number}`)
        answers.e164Number = number
        const numbers = new Numbers()
        const result = await numbers.createNumber(answers)
        await cli.wait(1000)
        cli.action.stop(result.ref)
=======
          throw new Error(
            `number ${answers.e164Number} is not a valid E.164 number`
          );
        cli.action.start(`Creating number ${number}`);
        answers.e164Number = number;
        const numbers = new Numbers();
        const result = await numbers.createNumber(answers);
        await cli.wait(1000);
        cli.action.stop(result.getRef());
>>>>>>> 389151e0
      }
    } catch (e) {
      cli.action.stop();
      if (e.code === 9) {
        throw new CLIError("This Number already exist");
      } else {
        throw new CLIError(e);
      }
    }
  }
}<|MERGE_RESOLUTION|>--- conflicted
+++ resolved
@@ -103,7 +103,6 @@
       } else {
         const number = phone(answers.e164Number)[0];
         if (!number)
-<<<<<<< HEAD
           throw new Error(`number ${answers.e164Number} is not a valid E.164 number`)
         cli.action.start(`Creating number ${number}`)
         answers.e164Number = number
@@ -111,17 +110,6 @@
         const result = await numbers.createNumber(answers)
         await cli.wait(1000)
         cli.action.stop(result.ref)
-=======
-          throw new Error(
-            `number ${answers.e164Number} is not a valid E.164 number`
-          );
-        cli.action.start(`Creating number ${number}`);
-        answers.e164Number = number;
-        const numbers = new Numbers();
-        const result = await numbers.createNumber(answers);
-        await cli.wait(1000);
-        cli.action.stop(result.getRef());
->>>>>>> 389151e0
       }
     } catch (e) {
       cli.action.stop();
