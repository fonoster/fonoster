import '../../config'
import AppManager from '@fonos/appmanager'
import { CLIError } from '@oclif/errors'
import { cli } from 'cli-ux'
import { Command } from '@oclif/command'
import moment from 'moment'

export default class DeployCommand extends Command {
  static args = [{ name: 'ref' }]
  static description = `deploys application to a Fonos instance
  ...
  Run this command from the app root to deploy to Fonos.
  `

  async run () {
    const { args } = this.parse(DeployCommand)
    try {
      cli.action.start('Deploying application')
      const appmanager = new AppManager()
      const app = await appmanager.deployApp(process.cwd(), args.ref)
      await cli.wait(1000)
<<<<<<< HEAD
      cli.action.stop(app.getRef())
=======
      cli.action.stop('')

      const appJson = {
        Name: app.getName(),
        Description: app.getDescription(),
        Create: moment().format('lll')
      }

      console.log(prettyjson.render(appJson, { noColor: true }))
>>>>>>> 21c8e8c6
    } catch (e) {
      console.error(e)
      throw new CLIError(e.message)
    }
  }
}<|MERGE_RESOLUTION|>--- conflicted
+++ resolved
@@ -19,19 +19,7 @@
       const appmanager = new AppManager()
       const app = await appmanager.deployApp(process.cwd(), args.ref)
       await cli.wait(1000)
-<<<<<<< HEAD
       cli.action.stop(app.getRef())
-=======
-      cli.action.stop('')
-
-      const appJson = {
-        Name: app.getName(),
-        Description: app.getDescription(),
-        Create: moment().format('lll')
-      }
-
-      console.log(prettyjson.render(appJson, { noColor: true }))
->>>>>>> 21c8e8c6
     } catch (e) {
       console.error(e)
       throw new CLIError(e.message)
