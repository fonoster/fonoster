--- conflicted
+++ resolved
@@ -31,14 +31,9 @@
   FonosService,
   NumbersService,
   NumbersPB,
-<<<<<<< HEAD
   AppManagerPB,
   ServiceOptions
 } from '@fonos/core'
-=======
-  AppManagerPB
-} from "@fonos/core";
->>>>>>> 389151e0
 
 /**
  * @classdesc Use Fonos Numbers, a capability of Fonos SIP Proxy subsystem,
@@ -68,19 +63,11 @@
    *
    * @see module:core:FonosService
    */
-<<<<<<< HEAD
   constructor(options?: ServiceOptions) {
     super(NumbersService.NumbersClient, options)
     super.init()
     const { promisifyAll } = require('grpc-promise')
     promisifyAll(super.getService(), { metadata: super.getMeta() })
-=======
-  constructor(options?: any) {
-    super(NumbersService.NumbersClient, options);
-    super.init();
-    const {promisifyAll} = require("grpc-promise");
-    promisifyAll(super.getService(), {metadata: super.getMeta()});
->>>>>>> 389151e0
   }
 
   /**
@@ -109,7 +96,6 @@
    *   console.log(result)            // returns the CreateNumberResponse interface
    * }).catch(e => console.error(e))  // an error occurred
    */
-<<<<<<< HEAD
   async createNumber(request: CreateNumberRequest): Promise<CreateNumberResponse> {
     const number = new NumbersPB.Number()
     number.setProviderRef(request.providerRef)
@@ -132,24 +118,6 @@
       providerRef: res.getProviderRef(),
       ref: res.getRef()
     }
-=======
-  async createNumber(request: {
-    providerRef: any;
-    e164Number: any;
-    ingressApp: any;
-    aorLink: any;
-  }): Promise<NumbersPB.Number> {
-    const number = new NumbersPB.Number();
-    number.setProviderRef(request.providerRef);
-    number.setE164Number(request.e164Number);
-    number.setIngressApp(request.ingressApp);
-    number.setAorLink(request.aorLink);
-
-    const req = new NumbersPB.CreateNumberRequest();
-    req.setNumber(number);
-
-    return super.getService().createNumber().sendMessage(req);
->>>>>>> 389151e0
   }
 
   /**
@@ -165,7 +133,6 @@
    *   console.log(result)             // returns the GetNumberResponse object
    * }).catch(e => console.error(e))   // an error occurred
    */
-<<<<<<< HEAD
   async getNumber(ref: string): Promise<GetNumberResponse> {
     const req = new NumbersPB.GetNumberRequest()
     req.setRef(ref)
@@ -179,12 +146,6 @@
       createTime: res.getCreateTime(),
       updateTime: res.getUpdateTime()
     }
-=======
-  async getNumber(ref: string): Promise<NumbersPB.Number> {
-    const request = new NumbersPB.GetNumberRequest();
-    request.setRef(ref);
-    return this.service.getNumber().sendMessage(request);
->>>>>>> 389151e0
   }
 
   /**
@@ -209,17 +170,11 @@
    *   console.log(result)            // returns the Number from the DB
    * }).catch(e => console.error(e))  // an error occurred
    */
-<<<<<<< HEAD
   async updateNumber(request: UpdateNumberRequest): Promise<UpdateNumberResponse> {
     const getRequest = new NumbersPB.GetNumberRequest()
     getRequest.setRef(request.ref);
     const numberFromDB = await this.getService().getNumber().sendMessage(getRequest)
     
-=======
-  async updateNumber(request: any): Promise<NumbersPB.Number> {
-    const numberFromDB: any = await this.getNumber(request.ref);
-
->>>>>>> 389151e0
     if (request.aorLink && request.ingressApp) {
       throw new Error(
         `'ingressApp' and 'aorLink' are not compatible parameters`
@@ -231,17 +186,12 @@
     }
 
     if (request.aorLink) {
-<<<<<<< HEAD
       numberFromDB.setAorLink(request.aorLink)
-=======
-      numberFromDB.setAorLink(request.aorLink);
->>>>>>> 389151e0
       numberFromDB.setIngressApp(void 0);
     } else {
       numberFromDB.setAorLink(void 0);
       numberFromDB.setIngressApp(request.ingressApp);
     }
-<<<<<<< HEAD
     const req = new NumbersPB.UpdateNumberRequest()
     req.setNumber(numberFromDB)
 
@@ -255,13 +205,6 @@
     }
     return response;
 
-=======
-
-    const req = new NumbersPB.UpdateNumberRequest();
-    req.setNumber(numberFromDB);
-
-    return super.getService().updateNumber().sendMessage(req);
->>>>>>> 389151e0
   }
 
   /**
@@ -285,7 +228,6 @@
    *   console.log(result)            // returns a ListNumbersResponse object
    * }).catch(e => console.error(e))  // an error occurred
    */
-<<<<<<< HEAD
   async listNumbers(request: ListNumbersRequest): Promise<ListNumbersResponse> {
     const r = new NumbersPB.ListNumbersRequest()
     r.setPageSize(request.pageSize)
@@ -306,14 +248,6 @@
         }
       })
     };
-=======
-  async listNumbers(request: any) {
-    const r = new NumbersPB.ListNumbersRequest();
-    r.setPageSize(request.pageSize);
-    r.setPageToken(request.pageToken);
-    r.setView(request.view);
-    return this.service.listNumbers().sendMessage(r);
->>>>>>> 389151e0
   }
 
   /**
@@ -329,7 +263,6 @@
    *   console.log('done')            // returns an empty object
    * }).catch(e => console.error(e))  // an error occurred
    */
-<<<<<<< HEAD
   async deleteNumber(ref: string): Promise<deleteNumberResponse> {
     const req = new NumbersPB.DeleteNumberRequest()
     req.setRef(ref)
@@ -342,13 +275,6 @@
     return {
       ref
     }
-=======
-  async deleteNumber(ref: string) {
-    const req = new NumbersPB.DeleteNumberRequest();
-    req.setRef(ref);
-
-    return super.getService().deleteNumber().sendMessage(req);
->>>>>>> 389151e0
   }
 
   /**
@@ -370,7 +296,6 @@
    *   console.log(result)            // returns the Application
    * }).catch(e => console.error(e))  // an error occurred
    */
-<<<<<<< HEAD
   async getIngressApp(request: IngressAppRequest): Promise<AppManagerPB.App> {
     const req = new NumbersPB.GetIngressAppRequest()
     req.setE164Number(request.e164Number)
@@ -381,26 +306,13 @@
     .sendMessage(req);
 
     return result;
-=======
-  async getIngressApp(request: any): Promise<AppManagerPB.App> {
-    const req = new NumbersPB.GetIngressAppRequest();
-    req.setE164Number(request.e164Number);
-
-    return super.getService().getIngressApp().sendMessage(req);
->>>>>>> 389151e0
   }
 
   // Internal API
   getIngressAppSync(request: any): AppManagerPB.App {
-<<<<<<< HEAD
     const sleep = require('sync').sleep
     let result
     let error
-=======
-    const sleep = require("sync").sleep;
-    let result;
-    let error;
->>>>>>> 389151e0
     this.getIngressApp(request)
       .then((r) => (result = r))
       .catch((e) => (error = e));
