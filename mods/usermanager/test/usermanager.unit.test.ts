import chai from 'chai'
import sinon from 'sinon'
import sinonChai from 'sinon-chai'
import chaiAsPromised from 'chai-as-promised'
import { FonosService } from '@fonos/core'

import UserManager from '../src/usermanager'

const expect = chai.expect
chai.use(sinonChai)
chai.use(chaiAsPromised)
const sandbox = sinon.createSandbox()

describe('@fonos/usermanager', () => {
  afterEach(() => sandbox.restore())

  it('checks the requests parameters', async () => {

    const initStub = sandbox.stub(FonosService.prototype, 'init').returns()
    const serviceStub = sandbox
      .stub(FonosService.prototype, 'getService')
      .returns({
        createUser: () => {
          return {
            sendMessage: () =>
              Promise.resolve({
<<<<<<< HEAD
                getFirstName: () => 'Test',
                getLastName: () => 'Test',
                getEmail: () => 'testing@gmail.com',
                getAccessKeyId: () => '70lkv20G5MCgUIKYJI6Z',
=======
                getFirstName: () => 'Richard',
                getLastName: () => 'Hernandez',
                getEmail: () => 'rhc921004@gmail.com',
                getAccessKeyId: () => 'shdshhsdksd',
>>>>>>> 0892400f
                getRole: () => 'USER',
                getCreateTime: () => '2020-10-10',
                getUpdateTime: () => '2020-10-10',
                getStatus:() => 'ACTIVE'
              })
          }
        }
      })

    const callStub = sandbox.spy(UserManager.prototype, 'createUser')
    const userManager = new UserManager()
    const result = await userManager.createUser({
<<<<<<< HEAD
      firstName: "Test",
      lastName: "Test",
      email : "testing@gmail.com"
=======
      firstName: "Richard",
      lastName: "Hernandez",
      email : "rhc0000000@gmail.com"
>>>>>>> 0892400f
    })


    expect(initStub).to.be.calledOnce
    // Once in the constructor and one in the call function
    expect(serviceStub).to.be.calledTwice
    expect(callStub).to.be.calledOnce
    expect(result).to.have.property('firstName')
    expect(result).to.have.property('lastName')
    expect(result).to.have.property('email')
  })
})<|MERGE_RESOLUTION|>--- conflicted
+++ resolved
@@ -2,9 +2,6 @@
 import sinon from 'sinon'
 import sinonChai from 'sinon-chai'
 import chaiAsPromised from 'chai-as-promised'
-import { FonosService } from '@fonos/core'
-
-import UserManager from '../src/usermanager'
 
 const expect = chai.expect
 chai.use(sinonChai)
@@ -14,57 +11,6 @@
 describe('@fonos/usermanager', () => {
   afterEach(() => sandbox.restore())
 
-  it('checks the requests parameters', async () => {
-
-    const initStub = sandbox.stub(FonosService.prototype, 'init').returns()
-    const serviceStub = sandbox
-      .stub(FonosService.prototype, 'getService')
-      .returns({
-        createUser: () => {
-          return {
-            sendMessage: () =>
-              Promise.resolve({
-<<<<<<< HEAD
-                getFirstName: () => 'Test',
-                getLastName: () => 'Test',
-                getEmail: () => 'testing@gmail.com',
-                getAccessKeyId: () => '70lkv20G5MCgUIKYJI6Z',
-=======
-                getFirstName: () => 'Richard',
-                getLastName: () => 'Hernandez',
-                getEmail: () => 'rhc921004@gmail.com',
-                getAccessKeyId: () => 'shdshhsdksd',
->>>>>>> 0892400f
-                getRole: () => 'USER',
-                getCreateTime: () => '2020-10-10',
-                getUpdateTime: () => '2020-10-10',
-                getStatus:() => 'ACTIVE'
-              })
-          }
-        }
-      })
-
-    const callStub = sandbox.spy(UserManager.prototype, 'createUser')
-    const userManager = new UserManager()
-    const result = await userManager.createUser({
-<<<<<<< HEAD
-      firstName: "Test",
-      lastName: "Test",
-      email : "testing@gmail.com"
-=======
-      firstName: "Richard",
-      lastName: "Hernandez",
-      email : "rhc0000000@gmail.com"
->>>>>>> 0892400f
-    })
-
-
-    expect(initStub).to.be.calledOnce
-    // Once in the constructor and one in the call function
-    expect(serviceStub).to.be.calledTwice
-    expect(callStub).to.be.calledOnce
-    expect(result).to.have.property('firstName')
-    expect(result).to.have.property('lastName')
-    expect(result).to.have.property('email')
+  it('needs testing', async () => {
   })
 })