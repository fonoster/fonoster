--- conflicted
+++ resolved
@@ -58,12 +58,8 @@
           letterSpacing: '0.12px'
         },
         '& .MuiOutlinedInput-root': {
-<<<<<<< HEAD
-          minHeight: '42px',
+          minHeight:  size === "small" ? '32px' : '42px',
           height: 'auto',
-=======
-          height: size === "small" ? '32px' : '42px',
->>>>>>> 2e2b19f4
           borderRadius: '4px',
           '& .MuiSelect-select': {
             padding: size === "small" ? '4px 14px' : '6px 16px',
