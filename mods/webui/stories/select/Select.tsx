import React from "react";
import { SelectProps } from "./types";
import { StyledSelect } from "./Select.styles";
import { MenuItem, InputAdornment, Box } from "@mui/material";
import FormControl from "@mui/material/FormControl";
import FormHelperText from "@mui/material/FormHelperText";
import InputLabel from "@mui/material/InputLabel";
import { Chip } from "@stories/chip/Chip";

export const Select: React.FC<SelectProps> = ({
  onClick,
  disabled,
  label,
  leadingIcon,
  trailingIcon,
  defaultValue,
  supportingText,
  value,
  onChange,
  error,
  options = [],
  inputRef,
  name,
  fullWidth = false,
<<<<<<< HEAD
  size = "medium",
=======
  multiple = false,
>>>>>>> 46aa3885
  ...rest
}) => {
  const hasLeadingIcon = !!leadingIcon;
  const hasTrailingIcon = !!trailingIcon;

  const { InputLabelProps, slotProps, ...validRestProps } = rest;

  const handleDelete = (valueToDelete: string | number) => (event: React.MouseEvent) => {
    event.stopPropagation();
    if (Array.isArray(value)) {
      const newValue = value.filter((val) => val !== valueToDelete);
      onChange?.({ target: { value: newValue } } as any);
    }
  };

  return (
    <FormControl
      fullWidth={fullWidth}
      error={error}
      size={size}
      sx={{
        '& .MuiInputLabel-root': {
          fontFamily: "'Poppins'",
          fontSize: size === "small" ? '11px' : '12px',
          fontWeight: 500,
          lineHeight: 'normal',
          letterSpacing: '0.12px'
        },
        '& .MuiOutlinedInput-root': {
          height: size === "small" ? '32px' : '42px',
          borderRadius: '4px',
          '& .MuiSelect-select': {
            padding: size === "small" ? '4px 14px' : '6px 16px',
            fontSize: size === "small" ? '11px' : '12px',
            fontFamily: "'Poppins'",
            fontWeight: 400,
            lineHeight: 'normal',
            letterSpacing: '0.12px'
          },
          '& fieldset': {
            borderColor: theme => theme.palette.inputBorder
          },
          '&:hover fieldset': {
            borderColor: theme => theme.palette.primary.main
          },
          '&.Mui-focused fieldset': {
            borderColor: theme => theme.palette.primary.main,
            borderWidth: '2px'
          }
        }
      }}
    >
      <InputLabel shrink>{label}</InputLabel>
      <StyledSelect
        {...validRestProps}
        name={name}
        inputRef={inputRef}
        value={value}
        defaultValue={defaultValue}
        onChange={onChange}
        label={label}
        disabled={disabled}
        variant="outlined"
        displayEmpty
<<<<<<< HEAD
        size={size}
=======
        multiple={multiple}
>>>>>>> 46aa3885
        MenuProps={{
          PaperProps: {
            sx: {
              maxHeight: 224,
              mt: 0.5
            }
          }
        }}
        renderValue={(selected) => {
          if (selected === '' || selected === undefined) {
            return <span style={{ opacity: 0 }}></span>;
          }

          if (multiple && Array.isArray(selected)) {
            return (
              <Box sx={{ display: 'flex', flexWrap: 'wrap', gap: 0.5 }}>
                {selected.map((value) => {
                  const option = options.find(opt => opt.value === value);
                  return option ? (
                    <Chip
                      key={value}
                      label={option.label}
                      enabled={true}
                      onRemove={handleDelete(value)}
                      size="small"
                    />
                  ) : null;
                })}
              </Box>
            );
          }

          const selectedOption = options.find(option => option.value === selected);
          return selectedOption ? selectedOption.label : '';
        }}
        startAdornment={
          hasLeadingIcon && (
            <InputAdornment position="start">{leadingIcon}</InputAdornment>
          )
        }
        endAdornment={
          hasTrailingIcon && (
            <InputAdornment position="end">{trailingIcon}</InputAdornment>
          )
        }
      >
        {options.map((option) => (
          <MenuItem
            key={option.value}
            value={option.value}
            sx={{
              fontSize: size === "small" ? '11px' : '12px',
              fontFamily: "'Poppins', sans-serif",
              fontWeight: 400,
              lineHeight: 'normal'
            }}
          >
            {option.label}
          </MenuItem>
        ))}
      </StyledSelect>
      {supportingText && (
        <FormHelperText>{supportingText}</FormHelperText>
      )}
    </FormControl>
  );
};<|MERGE_RESOLUTION|>--- conflicted
+++ resolved
@@ -22,11 +22,8 @@
   inputRef,
   name,
   fullWidth = false,
-<<<<<<< HEAD
   size = "medium",
-=======
   multiple = false,
->>>>>>> 46aa3885
   ...rest
 }) => {
   const hasLeadingIcon = !!leadingIcon;
@@ -91,11 +88,8 @@
         disabled={disabled}
         variant="outlined"
         displayEmpty
-<<<<<<< HEAD
         size={size}
-=======
         multiple={multiple}
->>>>>>> 46aa3885
         MenuProps={{
           PaperProps: {
             sx: {
