import { AppBar, Box, Container, Stack, styled } from "@mui/material";
import { Logo } from "@/common/components/logo/Logo";
import { FormProvider, UseFormReturn } from "react-hook-form";
import { Typography } from "@stories/typography/Typography";

const HEADER_HEIGHT = 80;
const HEADER_TO_CONTENT_SPACING = 44;

const StyledAppBar = styled(AppBar)(({ theme }) => ({
  position: "fixed",
  backgroundColor: theme.palette.background.paper,
  boxShadow: "none",
  borderBottom: "1px solid",
  borderColor: theme.palette.divider,
  height: HEADER_HEIGHT,
  zIndex: theme.zIndex.appBar
}));

export const Header = () => {
  return (
    <StyledAppBar>
      <Container maxWidth="lg" sx={{ height: "100%" }}>
        <Box
          sx={{
            display: "flex",
            alignItems: "center",
            justifyContent: "center",
            height: "100%"
          }}
        >
          <Logo size="small" />
        </Box>
      </Container>
    </StyledAppBar>
  );
};

export const PageContainer = styled(Container)(({ theme }) => ({
  flex: 1,
  display: "flex",
  flexDirection: "column",
  alignItems: "center",
  maxWidth: "100%!important",
  marginTop: HEADER_HEIGHT + HEADER_TO_CONTENT_SPACING,
  padding: theme.spacing(3)
}));

export const Card = styled("form")(({ theme }) => ({
  width: "100%",
  maxWidth: 480,
  backgroundColor: theme.palette.background.paper,
  display: "flex",
  flexDirection: "column",
  alignItems: "center",
  boxShadow: "none",
  padding: theme.spacing(4),
  "&:hover": {
    boxShadow: "none"
  }
}));

interface AuthContentProps {
  title: string;
  description?: string;
  children: React.ReactNode;
}

export const Content = ({ title, description, children }: AuthContentProps) => {
  return (
    <>
      <Typography
        variant="heading-large"
        sx={{
<<<<<<< HEAD
          marginBottom: 3,
          fontWeight: 500,
          color: "text.primary"
=======
          marginBottom: description ? 20 : 40,
          color: 'text.primary',
>>>>>>> 431b8cef
        }}
      >
        {title}
      </Typography>
      {description && (
        <Typography
<<<<<<< HEAD
          variant="body-medium"
          sx={{ marginBottom: 4, color: "text.secondary" }}
=======
          variant="body-small"
          sx={{ marginBottom: 30, color: 'text.secondary', textAlign: 'center' }}
>>>>>>> 431b8cef
        >
          {description}
        </Typography>
      )}
      <Stack spacing={3} sx={{ width: "100%" }}>
        {children}
      </Stack>
    </>
  );
};

interface LayoutProps {
  children: React.ReactNode;
  methods: UseFormReturn<any>;
}

export const Layout = ({ children, methods }: LayoutProps) => {
  return (
    <Box
      sx={{
        backgroundColor: "background.default",
        minHeight: "100vh",
        display: "flex",
        flexDirection: "column"
      }}
    >
      <Header />
      <FormProvider {...methods}>{children}</FormProvider>
    </Box>
  );
};<|MERGE_RESOLUTION|>--- conflicted
+++ resolved
@@ -71,27 +71,16 @@
       <Typography
         variant="heading-large"
         sx={{
-<<<<<<< HEAD
-          marginBottom: 3,
-          fontWeight: 500,
-          color: "text.primary"
-=======
           marginBottom: description ? 20 : 40,
           color: 'text.primary',
->>>>>>> 431b8cef
         }}
       >
         {title}
       </Typography>
       {description && (
         <Typography
-<<<<<<< HEAD
-          variant="body-medium"
-          sx={{ marginBottom: 4, color: "text.secondary" }}
-=======
           variant="body-small"
           sx={{ marginBottom: 30, color: 'text.secondary', textAlign: 'center' }}
->>>>>>> 431b8cef
         >
           {description}
         </Typography>
