import { useMemo } from "react";
import { useFonosterClient } from "@/common/sdk/hooks/useFonosterClient";
import { useNotification, ErrorType } from "@/common/hooks/useNotification";
import {
  Trunk,
  BaseApiObject,
  CreateTrunkRequest,
  UpdateTrunkRequest,
<<<<<<< HEAD
  ListTrunksRequest,
  ListTrunksResponse,
=======
  ListTrunksRequest as BaseListTrunksRequest,
  ListTrunksResponse as BaseListTrunksResponse,
  Trunk,
  BaseApiObject
>>>>>>> fd20b2b2
} from "@fonoster/types";
import { Trunks } from "@fonoster/sdk";
import { usePaginatedData } from "@/common/hooks/usePaginatedData";

// Extend the ListTrunksResponse to include prevPageToken
interface ListTrunksResponse extends BaseListTrunksResponse {
  prevPageToken?: string;
  recordTotal?: number;
  filterBy?: Record<string, string>;
}

interface ListTrunksRequest extends BaseListTrunksRequest {
  filterBy?: Record<string, string>;
  pageSize?: number;
}

export const useTrunks = () => {
  const { client, isReady, authentication } = useFonosterClient();
  const { notifyError } = useNotification();

  const _trunks = useMemo(() => {
    if (!client) {
      throw new Error("Fonoster client is not initialized.");
    }
    try {
      return new Trunks(client as any);
    } catch (error) {
      throw new Error("Failed to initialize Trunks client");
    }
  }, [client]);

  // Handle Fake data - make sure all required Trunk properties are non-optional
  const { listItems } = usePaginatedData<Trunk>({
    generateFakeData: (index: number) => ({
      ref: `trunk-${index}`,
      name: `Trunk ${index + 1}`, // This is required to be non-optional
      projectId: `project-${index + 1}`,
      sendRegister: index % 2 === 0,
      inboundUri: `sip:trunk-${index + 1}@sip.fonoster.com`,
      outboundUri: `sip:trunk-${index + 1}@sip.fonoster.com`,
      // Add any other required fields from Trunk type
      createdAt: new Date(Date.now() - (index * 86400000)),
      updatedAt: new Date(Date.now() - (index * 43200000))
    }),
    totalItems: 30,
    defaultPageSize: 10
  });

  const createTrunk = async (
    data: CreateTrunkRequest
  ): Promise<BaseApiObject | undefined> => {
    try {
      return await authentication.executeWithRefresh(() =>
        _trunks.createTrunk(data)
      );
    } catch (error: any) {
      notifyError(error as ErrorType);
    }
  };

  const getTrunk = async (
    ref: string
  ): Promise<Trunk | undefined> => {
    try {
<<<<<<< HEAD
      return await authentication.executeWithRefresh(() =>
        _trunks.getTrunk(ref)
      );
=======
      return await listItems(payload);

      // if (!isReady) return undefined;
      // return await authentication.executeWithRefresh(() =>
      //   _trunks.listTrunks(payload)
      // );
>>>>>>> fd20b2b2
    } catch (error: any) {
      notifyError(error as ErrorType);
    }
  };

  const updateTrunk = async (
    data: UpdateTrunkRequest
  ): Promise<BaseApiObject | undefined> => {
    try {
      return await authentication.executeWithRefresh(() =>
        _trunks.updateTrunk(data)
      );
    } catch (error: any) {
      notifyError(error as ErrorType);
    }
  };

  const listTrunks = async (
    data: ListTrunksRequest = {
      pageSize: 10,
      pageToken: undefined
    }
  ): Promise<ListTrunksResponse | undefined> => {
    try {
      if (!isReady) return undefined;

      return await authentication.executeWithRefresh(() =>
        _trunks.listTrunks(data)
      );
    } catch (error: any) {
      notifyError(error as ErrorType);
    }
  };

  const deleteTrunk = async (
    ref: string
  ): Promise<BaseApiObject | undefined> => {
    try {
      return await authentication.executeWithRefresh(() =>
        _trunks.deleteTrunk(ref)
      );
    } catch (error: any) {
      notifyError(error as ErrorType);
    }
  };

  return {
    isReady,
    createTrunk,
    getTrunk,
    updateTrunk,
    listTrunks,
    deleteTrunk
  };
};<|MERGE_RESOLUTION|>--- conflicted
+++ resolved
@@ -6,15 +6,8 @@
   BaseApiObject,
   CreateTrunkRequest,
   UpdateTrunkRequest,
-<<<<<<< HEAD
-  ListTrunksRequest,
-  ListTrunksResponse,
-=======
   ListTrunksRequest as BaseListTrunksRequest,
   ListTrunksResponse as BaseListTrunksResponse,
-  Trunk,
-  BaseApiObject
->>>>>>> fd20b2b2
 } from "@fonoster/types";
 import { Trunks } from "@fonoster/sdk";
 import { usePaginatedData } from "@/common/hooks/usePaginatedData";
@@ -29,6 +22,7 @@
 interface ListTrunksRequest extends BaseListTrunksRequest {
   filterBy?: Record<string, string>;
   pageSize?: number;
+  pageToken?: string;
 }
 
 export const useTrunks = () => {
@@ -75,22 +69,11 @@
     }
   };
 
-  const getTrunk = async (
-    ref: string
-  ): Promise<Trunk | undefined> => {
+  const getTrunk = async (ref: string): Promise<Trunk | undefined> => {
     try {
-<<<<<<< HEAD
       return await authentication.executeWithRefresh(() =>
         _trunks.getTrunk(ref)
       );
-=======
-      return await listItems(payload);
-
-      // if (!isReady) return undefined;
-      // return await authentication.executeWithRefresh(() =>
-      //   _trunks.listTrunks(payload)
-      // );
->>>>>>> fd20b2b2
     } catch (error: any) {
       notifyError(error as ErrorType);
     }
