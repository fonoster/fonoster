import React from "react";
import { flexRender } from "@tanstack/react-table";
import {
  Table as MUITable,
  TableBody,
  TableCell,
  TableContainer,
  TableHead,
  TableRow,
  TableSortLabel,
  styled,
  tableCellClasses,
  Box
} from "@mui/material";
import classNames from "classnames";
import { useTableContext } from "./useTableContext";
import KeyboardArrowDownIcon from "@mui/icons-material/KeyboardArrowDown";
import KeyboardArrowUpIcon from "@mui/icons-material/KeyboardArrowUp";
import IndeterminateCheckbox from "../../components/checkbox/IndeterminateCheckbox";
import { Typography } from "@stories/typography/Typography";


const StyledTableCell = styled(TableCell)(({ theme }) => ({
  [`&.${tableCellClasses.head}`]: {
    backgroundColor: theme.palette.grey[200],
    color: theme.palette.text.primary,
    fontSize: "10px",
    lineHeight: "16px",
    fontFamily: "Poppins",
    fontWeight: 500,
    letterSpacing: "5%"
  },
  [`&.${tableCellClasses.body}`]: {
    fontSize: "10px",
    lineHeight: "16px",
    color: theme.palette.text.secondary["700"],
    fontFamily: "Poppins",
    fontWeight: 500,
    paragraphSpacing: "12px",
    letterSpacing: "0%",
    borderBottom: `1px solid ${theme.palette.grey["100"]}`
  },
  padding: "8px 16px",
<<<<<<< HEAD
=======
  paddingLeft: "unset",
>>>>>>> dc1dc3c4
  height: "13px"
}));

const StyledTableRow = styled(TableRow)(({ theme }) => ({
  backgroundColor: theme.palette.background.default,
  "&:hover": {
    backgroundColor: "#F8F9FA"
  }
}));

const StyledTableSortLabel = styled(TableSortLabel)(({ theme }) => ({
  "& .MuiTableSortLabel-icon": {
    opacity: 1,
    color: theme.palette.text.secondary,
    marginLeft: "4px"
  },
  "&.Mui-active": {
    color: theme.palette.text.primary,
    "& .MuiTableSortLabel-icon": {
      color: theme.palette.text.primary,
      opacity: 1
    }
  }
}));

const StyledTableContainer = styled(TableContainer)({
  borderTopLeftRadius: "8px",
  borderTopRightRadius: "8px",
  "& .MuiTable-root": {
    borderCollapse: "separate",
    borderSpacing: "0"
  }
});

export interface TableOptions {
  filtersDirection?: "up" | "down" | undefined;
  enableRowSelection?: boolean;
}

interface TableComponentProps<TData extends Object> {
  tableClassName?: string;
  headerClassName?: string;
  rowClassName?: string;
  bodyClassName?: string;
  options?: TableOptions;
  id: string;
}

const SortIcon = () => {
  return (
    <Box
      sx={{
        display: "flex",
        flexDirection: "column",
        alignItems: "center",
        marginLeft: "4px"
      }}
    >
      <KeyboardArrowUpIcon sx={{ fontSize: 15, marginBottom: -0.5 }} />
      <KeyboardArrowDownIcon sx={{ fontSize: 15, marginTop: -0.5 }} />
    </Box>
  );
};

const TableComponent = <TData extends Object>({
  id,
  tableClassName,
  headerClassName,
  bodyClassName,
  rowClassName,
  options
}: TableComponentProps<TData>) => {
  const { table, loadingData } = useTableContext<TData>();

  // Check if row selection is enabled
  const enableRowSelection = options?.enableRowSelection || false;

  return (
    <StyledTableContainer>
      <MUITable
        id={`table-${id}`}
        className={classNames(tableClassName, loadingData ? "loading" : "")}
      // size="small"
      >
        <TableHead className={headerClassName}>
          {table.getHeaderGroups().map((headerGroup) => (
            <TableRow key={headerGroup.id}>
              {/* Row selection column - empty header cell */}
              {enableRowSelection && (
                <StyledTableCell
                  padding="checkbox"
                  align="center"
                  style={{ width: "48px" }}
                >
                  {/* Select all checkbox moved to TableHeader.tsx */}
                </StyledTableCell>
              )}
              {headerGroup.headers.map((header) => (
                <StyledTableCell key={header.id} align="left">
                  <StyledTableSortLabel
                    active={header.column.getIsSorted() !== false}
                    direction={
                      header.column.getIsSorted() === "desc" ? "desc" : "asc"
                    }
                    onClick={header.column.getToggleSortingHandler()}
                    IconComponent={
                      header.column.getIsSorted() === false
                        ? () => <SortIcon />
                        : header.column.getIsSorted() === "desc"
                          ? KeyboardArrowDownIcon
                          : KeyboardArrowUpIcon
                    }
                  >
                    {header.column.columnDef.header ? (
                      flexRender(header.column.columnDef.header, {
                        column: header.column,
                        table,
                        header
                      })
                    ) : (
                      <span>{header.id}</span>
                    )}
                  </StyledTableSortLabel>
                </StyledTableCell>
              ))}
            </TableRow>
          ))}
        </TableHead>
        <TableBody className={classNames(bodyClassName)}>
          {table.getRowModel().rows.length > 0 ? (
            table.getRowModel().rows.map((row, i) => (
              <StyledTableRow key={row.id} className={classNames(rowClassName)}>
                {/* Checkbox to select a row */}
                {enableRowSelection && (
                  <StyledTableCell padding="checkbox" align="center">
                    <IndeterminateCheckbox
                      checked={row.getIsSelected()}
                      disabled={!row.getCanSelect()}
                      indeterminate={row.getIsSomeSelected()}
                      onChange={(e) => {
                        // Use a more stable event handler
                        e.stopPropagation(); // Prevent event propagation
                        row.toggleSelected(!row.getIsSelected());
                      }}
                    />
                  </StyledTableCell>
                )}
                {row.getVisibleCells().map((cell) => (
                  <StyledTableCell key={cell.id}>
                    {flexRender(cell.column.columnDef.cell, cell.getContext())}
                  </StyledTableCell>
                ))}
              </StyledTableRow>
            ))
          ) : (
            <TableRow>
<<<<<<< HEAD
              <TableCell colSpan={enableRowSelection ? table.getAllColumns().length + 1 : table.getAllColumns().length} align="center">
                <Typography variant="body-small">
                  {loadingData ? "Loading..." : "No data available"}
                </Typography>
=======
              <TableCell
                colSpan={
                  enableRowSelection
                    ? table.getAllColumns().length + 1
                    : table.getAllColumns().length
                }
                align="center"
              >
                {loadingData ? "Loading..." : "No data available"}
>>>>>>> dc1dc3c4
              </TableCell>
            </TableRow>
          )}
        </TableBody>
      </MUITable>
    </StyledTableContainer>
  );
};

export default TableComponent;<|MERGE_RESOLUTION|>--- conflicted
+++ resolved
@@ -41,11 +41,8 @@
     borderBottom: `1px solid ${theme.palette.grey["100"]}`
   },
   padding: "8px 16px",
-<<<<<<< HEAD
-=======
+  height: "13px",
   paddingLeft: "unset",
->>>>>>> dc1dc3c4
-  height: "13px"
 }));
 
 const StyledTableRow = styled(TableRow)(({ theme }) => ({
@@ -201,22 +198,10 @@
             ))
           ) : (
             <TableRow>
-<<<<<<< HEAD
               <TableCell colSpan={enableRowSelection ? table.getAllColumns().length + 1 : table.getAllColumns().length} align="center">
                 <Typography variant="body-small">
                   {loadingData ? "Loading..." : "No data available"}
                 </Typography>
-=======
-              <TableCell
-                colSpan={
-                  enableRowSelection
-                    ? table.getAllColumns().length + 1
-                    : table.getAllColumns().length
-                }
-                align="center"
-              >
-                {loadingData ? "Loading..." : "No data available"}
->>>>>>> dc1dc3c4
               </TableCell>
             </TableRow>
           )}
