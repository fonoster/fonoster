import PageContainer from "@/common/components/layout/pages";
import { Button, CircularProgress, Box } from "@mui/material";
import { useRouter } from "next/router";
import { Agent } from "@fonoster/types";
import { ColumnDef } from "@tanstack/react-table";
import { useWorkspaceContext } from "@/common/sdk/provider/WorkspaceContext";
import { useAgents } from "@/common/sdk/hooks/useAgents";
import { useEffect, useState } from "react";
import QueryData from "@/common/contexts/table/QueryData";
import { Icon } from "@stories/icon/Icon";

const columns: ColumnDef<Agent>[] = [
  {
    id: "name",
    header: "Name",
    cell: (props: { row: { original: Agent } }) => props.row.original.name
  },
  {
    id: "username",
    header: "Username",
    cell: (props: { row: { original: Agent } }) => props.row.original.username
  },
  {
    id: "domain",
    header: "Domain",
    cell: (props: { row: { original: Agent } }) => props.row.original.domain?.name || "-"
  },
  {
    id: "enabled",
    header: "Status",
<<<<<<< HEAD
    cell: (props: { row: { original: Agent } }) => props.row.original.enabled ? "Enabled" : "Disabled"
=======
    cell: (info: any) => (info.getValue() ? "Enabled" : "Disabled")
>>>>>>> dc1dc3c4
  },
  {
    id: "privacy",
    header: "Privacy",
    cell: (props: { row: { original: Agent } }) => props.row.original.privacy
  }
];

export default function AgentsPage() {
  const router = useRouter();
  const { selectedWorkspace } = useWorkspaceContext();
  const { listAgents } = useAgents();

  const handleNew = () => {
    router.push(`/workspace/${selectedWorkspace?.ref}/sip-network/agents/new`);
  };

  const handleRowClick = (agent: Agent) => {
    router.push(
      `/workspace/${selectedWorkspace?.ref}/sip-network/agents/${agent.ref}`
    );
  };

  return (
    <PageContainer>
      <PageContainer.Header
        title="Agents"
        actions={
          <Button variant="contained" onClick={handleNew} endIcon={<Icon fontSize="small" name="Add" />}>
            Create New Agent
          </Button>
        }
      />
      <PageContainer.Subheader>
        SIP Agents in the same Domain can call each other with Voice Over IP using a Software Phone (e.g Zoiper)
      </PageContainer.Subheader>

<<<<<<< HEAD
      <PageContainer.ContentTable<Agent>
        columns={columns}
        tableId="agents-table"
        showSelectAll={true}
        options={{
          enableRowSelection: true
        }}
      >
        <QueryData<Agent> fetchFunction={listAgents} pageSize={10} />

      </PageContainer.ContentTable>
=======
      {isLoading ? (
        <Box sx={{ display: "flex", justifyContent: "center", p: 4 }}>
          <CircularProgress />
        </Box>
      ) : (
        <PageContainer.ContentTable<Agent>
          columns={columns}
          tableId="agents-table"
        />
      )}
>>>>>>> dc1dc3c4
    </PageContainer>
  );
}<|MERGE_RESOLUTION|>--- conflicted
+++ resolved
@@ -28,11 +28,7 @@
   {
     id: "enabled",
     header: "Status",
-<<<<<<< HEAD
     cell: (props: { row: { original: Agent } }) => props.row.original.enabled ? "Enabled" : "Disabled"
-=======
-    cell: (info: any) => (info.getValue() ? "Enabled" : "Disabled")
->>>>>>> dc1dc3c4
   },
   {
     id: "privacy",
@@ -70,7 +66,6 @@
         SIP Agents in the same Domain can call each other with Voice Over IP using a Software Phone (e.g Zoiper)
       </PageContainer.Subheader>
 
-<<<<<<< HEAD
       <PageContainer.ContentTable<Agent>
         columns={columns}
         tableId="agents-table"
@@ -82,18 +77,6 @@
         <QueryData<Agent> fetchFunction={listAgents} pageSize={10} />
 
       </PageContainer.ContentTable>
-=======
-      {isLoading ? (
-        <Box sx={{ display: "flex", justifyContent: "center", p: 4 }}>
-          <CircularProgress />
-        </Box>
-      ) : (
-        <PageContainer.ContentTable<Agent>
-          columns={columns}
-          tableId="agents-table"
-        />
-      )}
->>>>>>> dc1dc3c4
     </PageContainer>
   );
 }