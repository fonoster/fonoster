import { ColumnDef } from "@tanstack/react-table";
import { Domain } from "@fonoster/types";
import PageContainer from "@/common/components/layout/pages";
import { useWorkspaceContext } from "@/common/sdk/provider/WorkspaceContext";
import { useRouter } from "next/router";
import { Icon } from "@stories/icon/Icon";
import QueryData from "@/common/contexts/table/QueryData";
import { useDomains } from "@/common/sdk/hooks/useDomains";
import { Button } from "@stories/button/Button";

const columns: ColumnDef<Domain>[] = [
  {
    id: "name",
    header: "Name",
    cell: (props: { row: { original: Domain } }) => props.row.original.name
  },
  {
    id: "domainUri",
    header: "Domain URI",
    cell: (props: { row: { original: Domain } }) => props.row.original.domainUri
  },
  {
    id: "egressRules",
    header: "Egress Rules",
    cell: (props: { row: { original: any } }) => props.row.original.egressRules
  }
];

export default function DomainsPage() {
  const router = useRouter();
  const { selectedWorkspace } = useWorkspaceContext();

  const { listDomains } = useDomains();

  const handleNew = () => {
    router.push(`/workspace/${selectedWorkspace?.ref}/sip-network/domains/new`);
  };

  return (
    <PageContainer>
      <PageContainer.Header
        title="Domains"
        actions={
<<<<<<< HEAD
          <Button variant="outlined" onClick={handleNew} endIcon={<Icon fontSize="small" name="Add" />}>
=======
          <Button
            variant="contained"
            onClick={handleNew}
            endIcon={<Icon fontSize="small" name="Add" />}
          >
>>>>>>> cc2cebc0
            New Domain
          </Button>
        }
      />
      <PageContainer.Subheader>
        Configure and manage your SIP domains and related settings.
      </PageContainer.Subheader>

      <PageContainer.ContentTable<Domain>
        columns={columns}
        tableId="domains-table"
        showSelectAll={true}
      >
        <QueryData<Domain> fetchFunction={listDomains} pageSize={10} />
      </PageContainer.ContentTable>
    </PageContainer>
  );
}<|MERGE_RESOLUTION|>--- conflicted
+++ resolved
@@ -41,15 +41,7 @@
       <PageContainer.Header
         title="Domains"
         actions={
-<<<<<<< HEAD
           <Button variant="outlined" onClick={handleNew} endIcon={<Icon fontSize="small" name="Add" />}>
-=======
-          <Button
-            variant="contained"
-            onClick={handleNew}
-            endIcon={<Icon fontSize="small" name="Add" />}
-          >
->>>>>>> cc2cebc0
             New Domain
           </Button>
         }
