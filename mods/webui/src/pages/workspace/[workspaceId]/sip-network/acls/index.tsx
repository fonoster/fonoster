--- conflicted
+++ resolved
@@ -42,15 +42,7 @@
       <PageContainer.Header
         title="IP/CIDR Access Control List (ACL)"
         actions={
-<<<<<<< HEAD
           <Button variant="outlined" onClick={handleNew} endIcon={<Icon fontSize="small" name="Add" />}>
-=======
-          <Button
-            variant="contained"
-            onClick={handleNew}
-            endIcon={<Icon fontSize="small" name="Add" />}
-          >
->>>>>>> cc2cebc0
             Create New ACL
           </Button>
         }
