--- conflicted
+++ resolved
@@ -3,78 +3,8 @@
 import { useWorkspaceContext } from "@/common/sdk/provider/WorkspaceContext";
 import { Box, Skeleton } from "@mui/material";
 import { Button } from "@stories/button/Button";
-<<<<<<< HEAD
 import { useCredentialForm, CredentialFormData } from "../hooks/useCredentialForm";
 import { CredentialFormFields } from "../shared/CredentialFormFields";
-=======
-import { ErrorType, useNotification } from "@/common/hooks/useNotification";
-
-const passwordRegex = /^(?=.*[a-z])(?=.*[A-Z])(?=.*\d)(?=.*[^\da-zA-Z]).{8,}$/;
-const passwordMessage =
-  "Password must have 8+ characters with upper, lower, number, and symbol";
-
-const credentialSchema = z
-  .object({
-    ref: z.string().optional(),
-    name: z.string().min(1, "Name is required"),
-    username: z.string().min(1, "Username is required"),
-    password: z.string().optional(),
-    confirmPassword: z.string().optional(),
-    isEditMode: z.boolean().default(false)
-  })
-  .superRefine((data, ctx) => {
-    if (!data.isEditMode) {
-      if (!data.password) {
-        ctx.addIssue({
-          code: z.ZodIssueCode.custom,
-          message: "Password is required",
-          path: ["password"]
-        });
-      } else if (!passwordRegex.test(data.password)) {
-        ctx.addIssue({
-          code: z.ZodIssueCode.custom,
-          message: passwordMessage,
-          path: ["password"]
-        });
-      }
-
-      if (!data.confirmPassword) {
-        ctx.addIssue({
-          code: z.ZodIssueCode.custom,
-          message: "Confirm password is required",
-          path: ["confirmPassword"]
-        });
-      }
-    }
-
-    if (data.password && data.password !== data.confirmPassword) {
-      ctx.addIssue({
-        code: z.ZodIssueCode.custom,
-        message: "Passwords don't match",
-        path: ["confirmPassword"]
-      });
-    }
-
-    if (
-      data.isEditMode &&
-      data.password &&
-      !passwordRegex.test(data.password)
-    ) {
-      ctx.addIssue({
-        code: z.ZodIssueCode.custom,
-        message: passwordMessage,
-        path: ["password"]
-      });
-    }
-  });
-
-export type CredentialFormData = Omit<
-  z.infer<typeof credentialSchema>,
-  "confirmPassword" | "isEditMode"
-> & {
-  confirmPassword?: string;
-};
->>>>>>> 551592b8
 
 interface CredentialFormProps {
   initialData?: CredentialFormData;
@@ -89,7 +19,6 @@
 function FormSkeleton({ formId = "credential-form" }: { formId?: string }) {
   return (
     <PageContainer>
-<<<<<<< HEAD
       {/* Header skeleton */}
       <Box sx={{
         display: 'flex',
@@ -99,18 +28,6 @@
         px: 3,
         pt: 3
       }}>
-=======
-      <Box
-        sx={{
-          display: "flex",
-          justifyContent: "space-between",
-          alignItems: "center",
-          mb: 2,
-          px: 3,
-          pt: 3
-        }}
-      >
->>>>>>> 551592b8
         <Box>
           <Box sx={{ mb: 1 }}>
             <Skeleton variant="text" width={117} height={18} />
@@ -206,64 +123,11 @@
       }, 1500);
     }
   });
-<<<<<<< HEAD
-=======
-  const {
-    formState: { isValid },
-    handleSubmit
-  } = methods;
->>>>>>> 551592b8
 
   if (isLoading) {
     return <FormSkeleton formId={formId} />;
   }
 
-<<<<<<< HEAD
-=======
-  const onSubmit = handleSubmit(async (data) => {
-    try {
-      if (!isEditMode) {
-        const result = await createCredentials({
-          name: data.name,
-          username: data.username as string,
-          password: data.password as string
-        });
-
-        notifySuccess("Credential created successfully");
-
-        if (result) {
-          setTimeout(() => {
-            router.push(
-              `/workspace/${selectedWorkspace?.ref}/sip-network/credentials`
-            );
-          }, 1500);
-        }
-      } else {
-        const updateData: any = {
-          ref: credentialId as string,
-          name: data.name
-        };
-
-        if (data.password) {
-          updateData.password = data.password;
-        }
-
-        const result = await updateCredentials(updateData);
-        notifySuccess("Credential updated successfully");
-        if (result) {
-          setTimeout(() => {
-            router.push(
-              `/workspace/${selectedWorkspace?.ref}/sip-network/credentials`
-            );
-          }, 1500);
-        }
-      }
-    } catch (error: any) {
-      notifyError(error as ErrorType);
-    }
-  });
-
->>>>>>> 551592b8
   return (
     <PageContainer>
       <PageContainer.Header
