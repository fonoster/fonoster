--- conflicted
+++ resolved
@@ -39,15 +39,7 @@
       <PageContainer.Header
         title="Credentials"
         actions={
-<<<<<<< HEAD
           <Button variant="outlined" onClick={handleNew} endIcon={<Icon fontSize="small" name="Add" />}>
-=======
-          <Button
-            variant="contained"
-            onClick={handleNew}
-            endIcon={<Icon fontSize="small" name="Add" />}
-          >
->>>>>>> cc2cebc0
             Create New Credential
           </Button>
         }
