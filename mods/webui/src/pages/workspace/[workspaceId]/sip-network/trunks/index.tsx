<<<<<<< HEAD
import { ColumnDef } from "@tanstack/react-table";
import PageContainer from "@/common/components/layout/pages";
import { Button } from "@mui/material";
import QueryTrunks from "./_components/query-trunks";
import { TrunkDTO } from "@/types/dto";
import { QueryData } from "@/common/contexts/table/QueryData";
import { useTrunks } from "@/common/sdk/hooks/useTrunks";

const columns: ColumnDef<TrunkDTO>[] = [
  {
    id: "name",
    header: "Name",
    cell: (props: { row: { original: TrunkDTO } }) => props.row.original.name
  },
  {
    id: "sendRegister",
    header: "Send Register",
    cell: (props: { row: { original: TrunkDTO } }) =>
      props.row.original.sendRegister ? "True" : "False"
  },
  {
    id: "inboundUri",
    header: "Inbound SIP",
    cell: (props: { row: { original: TrunkDTO } }) =>
      props.row.original.inboundUri
  },
  {
    id: "outboundUri",
    header: "Outbound SIP URI",
    cell: (props: { row: { original: TrunkDTO } }) =>
      props.row.original.outboundCredentialsRef
  }
];

export default function TrunksPage() {
  const { listTrunks } = useTrunks();

  return (
    <PageContainer>
      <PageContainer.Header
        title="Trunks"
        actions={
          <Button variant="contained" onClick={() => {}}>
            New Trunk
          </Button>
        }
      />
      <PageContainer.Subheader>
        Configure and manage your SIP trunks. Monitor trunk status and
        performance.
      </PageContainer.Subheader>

      <PageContainer.ContentTable<TrunkDTO>
        columns={columns}
        tableId="trunks-table"
      >
        <QueryData<TrunkDTO> fetchFunction={listTrunks} pageSize={10} />
      </PageContainer.ContentTable>
    </PageContainer>
  );
}
=======
import { ColumnDef } from "@tanstack/react-table";
import PageContainer from "@/common/components/layout/pages";
import { Box, Typography } from "@mui/material";
import { Button } from "@stories/button/Button";

import { QueryData } from "@/common/contexts/table/QueryData";
import { useTrunks } from "@/common/sdk/hooks/useTrunks";
import { ListTrunksResponse } from "@fonster/types";
import { useTableContext } from "@/common/contexts/table/useTableContext";
import { Icon } from "@stories/icon/Icon";

const columns: ColumnDef<ListTrunksResponse>[] = [
  {
    id: "name",
    header: "Name",
    cell: (props: { row: { original: ListTrunksResponse } }) => props.row.original.name
  },
  {
    id: "sendRegister",
    header: "Send Register",
    cell: (props: { row: { original: ListTrunksResponse } }) =>
      props.row.original.sendRegister ? "True" : "False"
  },
  {
    id: "inboundUri",
    header: "Inbound SIP",
    cell: (props: { row: { original: ListTrunksResponse } }) =>
      props.row.original.inboundUri
  },
  {
    id: "outboundUri",
    header: "Outbound SIP URI",
    cell: (props: { row: { original: ListTrunksResponse } }) =>
      props.row.original.outboundUri
  }
];

export default function TrunksPage() {
  const { listTrunks } = useTrunks();

  return (
    <PageContainer>
      <PageContainer.Header
        title="Trunks"
        actions={
          <Button variant="contained" onClick={() => { }} endIcon={<Icon fontSize="small" name="Add" />}>
            Create New SIP Trunk
          </Button>
        }
      />
      <PageContainer.Subheader>
        Use this section to configure your VoIP Providers for inbound and outbound calls to the PSTN.
      </PageContainer.Subheader>

      <PageContainer.ContentTable<ListTrunksResponse>
        columns={columns}
        tableId="trunks-table"
        options={{
          enableRowSelection: true
        }}
      >
        <QueryData<ListTrunksResponse> fetchFunction={listTrunks} pageSize={10} />
      </PageContainer.ContentTable>
    </PageContainer>
  );
}
>>>>>>> fd20b2b2
<|MERGE_RESOLUTION|>--- conflicted
+++ resolved
@@ -1,75 +1,10 @@
-<<<<<<< HEAD
 import { ColumnDef } from "@tanstack/react-table";
 import PageContainer from "@/common/components/layout/pages";
-import { Button } from "@mui/material";
-import QueryTrunks from "./_components/query-trunks";
-import { TrunkDTO } from "@/types/dto";
-import { QueryData } from "@/common/contexts/table/QueryData";
-import { useTrunks } from "@/common/sdk/hooks/useTrunks";
-
-const columns: ColumnDef<TrunkDTO>[] = [
-  {
-    id: "name",
-    header: "Name",
-    cell: (props: { row: { original: TrunkDTO } }) => props.row.original.name
-  },
-  {
-    id: "sendRegister",
-    header: "Send Register",
-    cell: (props: { row: { original: TrunkDTO } }) =>
-      props.row.original.sendRegister ? "True" : "False"
-  },
-  {
-    id: "inboundUri",
-    header: "Inbound SIP",
-    cell: (props: { row: { original: TrunkDTO } }) =>
-      props.row.original.inboundUri
-  },
-  {
-    id: "outboundUri",
-    header: "Outbound SIP URI",
-    cell: (props: { row: { original: TrunkDTO } }) =>
-      props.row.original.outboundCredentialsRef
-  }
-];
-
-export default function TrunksPage() {
-  const { listTrunks } = useTrunks();
-
-  return (
-    <PageContainer>
-      <PageContainer.Header
-        title="Trunks"
-        actions={
-          <Button variant="contained" onClick={() => {}}>
-            New Trunk
-          </Button>
-        }
-      />
-      <PageContainer.Subheader>
-        Configure and manage your SIP trunks. Monitor trunk status and
-        performance.
-      </PageContainer.Subheader>
-
-      <PageContainer.ContentTable<TrunkDTO>
-        columns={columns}
-        tableId="trunks-table"
-      >
-        <QueryData<TrunkDTO> fetchFunction={listTrunks} pageSize={10} />
-      </PageContainer.ContentTable>
-    </PageContainer>
-  );
-}
-=======
-import { ColumnDef } from "@tanstack/react-table";
-import PageContainer from "@/common/components/layout/pages";
-import { Box, Typography } from "@mui/material";
 import { Button } from "@stories/button/Button";
 
 import { QueryData } from "@/common/contexts/table/QueryData";
 import { useTrunks } from "@/common/sdk/hooks/useTrunks";
-import { ListTrunksResponse } from "@fonster/types";
-import { useTableContext } from "@/common/contexts/table/useTableContext";
+import { ListTrunksResponse } from "@fonoster/types";
 import { Icon } from "@stories/icon/Icon";
 
 const columns: ColumnDef<ListTrunksResponse>[] = [
@@ -126,5 +61,4 @@
       </PageContainer.ContentTable>
     </PageContainer>
   );
-}
->>>>>>> fd20b2b2
+}