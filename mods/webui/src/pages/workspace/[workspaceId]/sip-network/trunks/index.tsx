import { ColumnDef } from "@tanstack/react-table";
import PageContainer from "@/common/components/layout/pages";
import { Button } from "@stories/button/Button";

import { QueryData } from "@/common/contexts/table/QueryData";
import { useTrunks } from "@/common/sdk/hooks/useTrunks";
import { Trunk } from "@fonoster/types";
import { Icon } from "@stories/icon/Icon";
import { useWorkspaceContext } from "@/common/sdk/provider/WorkspaceContext";
import { useRouter } from "next/router";

const columns: ColumnDef<Trunk>[] = [
  {
    id: "name",
    header: "Name",
    cell: (props: { row: { original: Trunk } }) => props.row.original.name
  },
  {
    id: "sendRegister",
    header: "Send Register",
    cell: (props: { row: { original: Trunk } }) =>
      props.row.original.sendRegister ? "True" : "False"
  },
  {
    id: "inboundUri",
    header: "Inbound SIP",
    cell: (props: { row: { original: Trunk } }) => props.row.original.inboundUri
  },
  {
    id: "outboundCredentialsRef",
    header: "Outbound SIP URI",
    cell: (props: { row: { original: Trunk } }) =>
      props.row.original.outboundCredentialsRef
  }
];

export default function TrunksPage() {
  const { listTrunks } = useTrunks();
  const router = useRouter();
  const { selectedWorkspace } = useWorkspaceContext();

  const handleNew = () => {
    router.push(`/workspace/${selectedWorkspace?.ref}/sip-network/trunks/new`);
  };

<<<<<<< HEAD
  const handleEdit = (row: Trunk) => {
    router.push(`/workspace/${selectedWorkspace?.ref}/sip-network/trunks/${row.ref}`)
  }

=======
>>>>>>> cc2cebc0
  return (
    <PageContainer>
      <PageContainer.Header
        title="Trunks"
        actions={
<<<<<<< HEAD
          <Button variant="outlined" onClick={handleNew} endIcon={<Icon fontSize="small" name="Add" />}>
=======
          <Button
            variant="contained"
            onClick={handleNew}
            endIcon={<Icon fontSize="small" name="Add" />}
          >
>>>>>>> cc2cebc0
            Create New SIP Trunk
          </Button>
        }
      />
      <PageContainer.Subheader>
        Use this section to configure your VoIP Providers for inbound and
        outbound calls to the PSTN.
      </PageContainer.Subheader>

      <PageContainer.ContentTable<Trunk>
        columns={columns}
        tableId="trunks-table"
        showSelectAll={true}
        onRowSelection={handleEdit}
      >
        <QueryData<Trunk> fetchFunction={listTrunks} pageSize={10} />
      </PageContainer.ContentTable>
    </PageContainer>
  );
}<|MERGE_RESOLUTION|>--- conflicted
+++ resolved
@@ -43,27 +43,16 @@
     router.push(`/workspace/${selectedWorkspace?.ref}/sip-network/trunks/new`);
   };
 
-<<<<<<< HEAD
   const handleEdit = (row: Trunk) => {
     router.push(`/workspace/${selectedWorkspace?.ref}/sip-network/trunks/${row.ref}`)
   }
 
-=======
->>>>>>> cc2cebc0
   return (
     <PageContainer>
       <PageContainer.Header
         title="Trunks"
         actions={
-<<<<<<< HEAD
           <Button variant="outlined" onClick={handleNew} endIcon={<Icon fontSize="small" name="Add" />}>
-=======
-          <Button
-            variant="contained"
-            onClick={handleNew}
-            endIcon={<Icon fontSize="small" name="Add" />}
-          >
->>>>>>> cc2cebc0
             Create New SIP Trunk
           </Button>
         }
