--- conflicted
+++ resolved
@@ -1,22 +1,6 @@
 import { Box, Typography, CircularProgress } from "@mui/material";
 import { useRouter } from "next/router";
 import {
-<<<<<<< HEAD
-  Layout,
-  PageContainer,
-  Card,
-  Content
-} from "@/common/components/layout/noAuth/Layout";
-import { useForm } from "react-hook-form";
-import { zodResolver } from "@hookform/resolvers/zod";
-import { InputContext } from "@/common/hooksForm/InputContext";
-import { z } from "zod";
-import { LinkBackTo } from "@stories/linkbackto/LinkBackTo";
-import { Button } from "@stories/button/Button";
-import { useUser } from "@/common/sdk/hooks/useUser";
-import { useEffect, useState } from "react";
-import { useNotification } from "@/common/hooks/useNotification";
-=======
   Box,
   CircularProgress
 } from '@mui/material';
@@ -32,7 +16,6 @@
 import { useNotification } from '@/common/hooks/useNotification';
 import { Typography } from '@stories/typography/Typography';
 import { Link } from '@/common/components';
->>>>>>> 431b8cef
 
 export const forgotPasswordSchema = z.object({
   email: z
@@ -96,23 +79,10 @@
       <NotificationComponent />
       <PageContainer>
         <Card>
-<<<<<<< HEAD
-          <Content title="Forgot Password?">
-            <Typography
-              variant="body2"
-              color="text.secondary"
-              align="center"
-              sx={{ mb: 5 }}
-            >
-              Enter the email associated with your account and we'll send you a
-              link to reset your password.
-            </Typography>
-=======
           <Content title="Forgot Password?"
             description="Enter the email associated with your account and we'll send you a link
           to reset your password."
           >
->>>>>>> 431b8cef
 
             <InputContext
               name="email"
@@ -122,11 +92,7 @@
               helperText="Please enter your email address"
             />
 
-<<<<<<< HEAD
-            <Box sx={{ textAlign: "center", mt: 5 }}>
-=======
             <Box sx={{ textAlign: 'center', mt: 10 }}>
->>>>>>> 431b8cef
               <Button
                 fullWidth
                 variant="contained"
@@ -143,17 +109,10 @@
               </Button>
             </Box>
 
-<<<<<<< HEAD
-            <Box sx={{ textAlign: "center", mt: 2 }}>
-              <LinkBackTo
-                label="Back to sign in"
-                onClick={() => router.push("/signin")}
-=======
             <Box sx={{ textAlign: 'center', mt: 3 }}>
               <Link
                 href="/signin"
                 label="Back to sign in"
->>>>>>> 431b8cef
               />
             </Box>
           </Content>
