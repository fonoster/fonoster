import { useState, useEffect } from "react";
import { Box, Divider, Link, Stack, useTheme } from "@mui/material";
import { GitHub as GitHubIcon } from "@mui/icons-material";
import {
<<<<<<< HEAD
  Layout,
  PageContainer,
  Card,
  Content
} from "@/common/components/layout/noAuth/Layout";
import { useRouter } from "next/router";
import { useForm } from "react-hook-form";
import { useFonosterClient } from "@/common/sdk/hooks/useFonosterClient";
import { Button } from "@stories/button/Button";
import { OAuthState } from "@/types/oauth";
import { zodResolver } from "@hookform/resolvers/zod";
import { z } from "zod";
import { InputContext } from "@/common/hooksForm/InputContext";
import { AuthProvider } from "@/common/sdk/auth/AuthClient";
import { OAUTH_CONFIG } from "@/config/oauth";
import { Typography } from "@stories/typography/Typography";
=======
  Box,
  Divider,
  Stack,
  useTheme,

} from '@mui/material';
import { GitHub as GitHubIcon } from '@mui/icons-material';
import { Layout, PageContainer, Card, Content } from '@/common/components/layout/noAuth/Layout';
import { useRouter } from 'next/router';
import { useForm } from 'react-hook-form';
import { useFonosterClient } from '@/common/sdk/hooks/useFonosterClient';
import { Button } from '@stories/button/Button';
import { OAuthState } from '@/types/oauth';
import { zodResolver } from '@hookform/resolvers/zod';
import { z } from 'zod';
import { InputContext } from '@/common/hooksForm/InputContext';
import { AuthProvider } from '@/common/sdk/auth/AuthClient';
import { OAUTH_CONFIG } from '@/config/oauth';
import { Typography } from '@stories/typography/Typography';
import { Link } from '@/common/components';
>>>>>>> 431b8cef

interface LoginForm {
  email: string;
  password: string;
}

const loginSchema = z.object({
  email: z.string().email(),
  password: z.string()
});

export const GITHUB_CONFIG = OAUTH_CONFIG.signin;

const LoginPage = () => {
  const theme = useTheme();
  const router = useRouter();
  const { authentication } = useFonosterClient();
  const [isRedirecting, setIsRedirecting] = useState(false);
  const methods = useForm<LoginForm>({
    defaultValues: {
      email: "",
      password: ""
    },
    resolver: zodResolver(loginSchema),
    mode: "onChange"
  });

  const {
    handleSubmit,
    setError,
    formState: { errors, isSubmitting, isValid }
  } = methods;

  const handleGitHubSignIn = () => {
    const stateData: OAuthState = {
      provider: AuthProvider.GITHUB,
      nonce: Math.random().toString(36).substring(2),
      action: "signin"
    };
    const stateEncoded = encodeURIComponent(JSON.stringify(stateData));
    const authUrl = `${GITHUB_CONFIG.authUrl}?client_id=${GITHUB_CONFIG.clientId}&redirect_uri=${encodeURIComponent(GITHUB_CONFIG.redirectUriCallback)}&scope=${GITHUB_CONFIG.scope}&state=${stateEncoded}`;
    window.location.href = authUrl;
  };

  const onSubmit = async (data: LoginForm) => {
    if (isRedirecting) return;
    try {
      setIsRedirecting(true);
      await authentication.signIn({
        credentials: { username: data.email, password: data.password },
        provider: AuthProvider.CREDENTIALS,
        oauthCode: ""
      });
      await router.replace("/workspace/");
    } catch (error) {
      setError("root", {
        type: "manual",
        message:
          error instanceof Error ? error.message : "Authentication failed"
      });
    } finally {
      setIsRedirecting(false);
    }
  };

  const handleSignUpClick = () => {
    router.push("/signup");
  };

  return (
    <Layout methods={methods}>
      <PageContainer>
        <Card>
          <Content title="Sign In">
            <InputContext
              name="email"
              label="Email Address"
              type="email"
              shrink
              id="email"
              helperText="Please enter your email address"
            />

            <InputContext
              name="password"
              label="Password"
              type="password"
              shrink
              id="password"
              helperText="Please enter your password"
            />
<<<<<<< HEAD
            <Box sx={{ textAlign: "right", mb: 2 }}>
              <Link
                href="/forgot-password"
                color="inherit"
                style={{ textDecoration: "none" }}
              >
                <Typography variant="body-small-underline">
                  Forgot password?
                </Typography>
              </Link>
=======
            <Box sx={{ textAlign: 'right', mb: 2 }}>
              <Link
                href="/forgot-password"
                label="Forgot password?"
              />
>>>>>>> 431b8cef
            </Box>
            {errors.root && errors.root.message && (
              <Typography variant="body-small" color="error">
                {errors.root.message}
              </Typography>
            )}
            <Button
              onClick={handleSubmit(onSubmit)}
              fullWidth
              variant="contained"
              size="large"
              disabled={isSubmitting || isRedirecting || !isValid}
            >
              {isSubmitting ? "Signing in..." : "Sign In"}
            </Button>
            <Divider>
              <Typography variant="body-small" color="text.secondary">
                Or
              </Typography>
            </Divider>
            <Button
              fullWidth
              variant="outlined"
              size="large"
              startIcon={<GitHubIcon />}
              onClick={handleGitHubSignIn}
              disabled={isRedirecting}
            >
              Sign in with GitHub
            </Button>
            <Box sx={{ textAlign: "center" }}>
              <Stack
                direction="row"
                alignItems="center"
                justifyContent="center"
                spacing={0.3}
              >
                <Typography variant="body-small" color="text.secondary">
                  Don't have an account?
                </Typography>
                <Typography variant="body-small" onClick={handleSignUpClick}>
                  Sign up
                </Typography>
<<<<<<< HEAD
                <Link
                  href="/signup"
                  color="inherit"
                  style={{ textDecoration: "none" }}
                >
                  <Typography variant="body-small-underline" color="primary">
                    here
                  </Typography>
                </Link>
=======

                <Link
                  href="/signup"
                  label="here"
                />

>>>>>>> 431b8cef
              </Stack>
            </Box>
          </Content>
        </Card>
      </PageContainer>
    </Layout>
  );
};

export default LoginPage;<|MERGE_RESOLUTION|>--- conflicted
+++ resolved
@@ -2,24 +2,6 @@
 import { Box, Divider, Link, Stack, useTheme } from "@mui/material";
 import { GitHub as GitHubIcon } from "@mui/icons-material";
 import {
-<<<<<<< HEAD
-  Layout,
-  PageContainer,
-  Card,
-  Content
-} from "@/common/components/layout/noAuth/Layout";
-import { useRouter } from "next/router";
-import { useForm } from "react-hook-form";
-import { useFonosterClient } from "@/common/sdk/hooks/useFonosterClient";
-import { Button } from "@stories/button/Button";
-import { OAuthState } from "@/types/oauth";
-import { zodResolver } from "@hookform/resolvers/zod";
-import { z } from "zod";
-import { InputContext } from "@/common/hooksForm/InputContext";
-import { AuthProvider } from "@/common/sdk/auth/AuthClient";
-import { OAUTH_CONFIG } from "@/config/oauth";
-import { Typography } from "@stories/typography/Typography";
-=======
   Box,
   Divider,
   Stack,
@@ -40,7 +22,6 @@
 import { OAUTH_CONFIG } from '@/config/oauth';
 import { Typography } from '@stories/typography/Typography';
 import { Link } from '@/common/components';
->>>>>>> 431b8cef
 
 interface LoginForm {
   email: string;
@@ -132,24 +113,11 @@
               id="password"
               helperText="Please enter your password"
             />
-<<<<<<< HEAD
-            <Box sx={{ textAlign: "right", mb: 2 }}>
-              <Link
-                href="/forgot-password"
-                color="inherit"
-                style={{ textDecoration: "none" }}
-              >
-                <Typography variant="body-small-underline">
-                  Forgot password?
-                </Typography>
-              </Link>
-=======
             <Box sx={{ textAlign: 'right', mb: 2 }}>
               <Link
                 href="/forgot-password"
                 label="Forgot password?"
               />
->>>>>>> 431b8cef
             </Box>
             {errors.root && errors.root.message && (
               <Typography variant="body-small" color="error">
@@ -193,24 +161,12 @@
                 <Typography variant="body-small" onClick={handleSignUpClick}>
                   Sign up
                 </Typography>
-<<<<<<< HEAD
-                <Link
-                  href="/signup"
-                  color="inherit"
-                  style={{ textDecoration: "none" }}
-                >
-                  <Typography variant="body-small-underline" color="primary">
-                    here
-                  </Typography>
-                </Link>
-=======
 
                 <Link
                   href="/signup"
                   label="here"
                 />
 
->>>>>>> 431b8cef
               </Stack>
             </Box>
           </Content>
