--- conflicted
+++ resolved
@@ -13,20 +13,13 @@
 import { useForm } from 'react-hook-form';
 import { useFonosterClient } from '@/common/sdk/hooks/useFonosterClient';
 import { Button } from '@stories/button/Button';
-<<<<<<< HEAD
-import { InputText } from '@stories/inputtext/InputText';
-import { AuthProvider } from '@/common/sdk/provider/FonosterContext';
-import { OAuthConfig, OAuthResponse } from '@/types/oauth';
-import { Icon } from '@stories/icon/Icon';
-import { Typography } from '@stories/typography/Typography';
-=======
 import { OAuthState } from '@/types/oauth';
 import { zodResolver } from '@hookform/resolvers/zod';
 import { z } from 'zod';
 import { InputContext } from '@/common/hooksForm/InputContext';
 import { AuthProvider } from '@/common/sdk/auth/AuthClient';
 import { OAUTH_CONFIG } from '@/config/oauth';
->>>>>>> ba9d985f
+import { Typography } from '@stories/typography/Typography';
 
 interface LoginForm {
   email: string;
@@ -47,17 +40,11 @@
   const [isRedirecting, setIsRedirecting] = useState(false);
   const methods = useForm<LoginForm>({
     defaultValues: {
-<<<<<<< HEAD
-      email: 'wandyhernandez86@gmail.com',
-      password: 'Ww@12345678'
-    }
-=======
       email: '',
       password: ''
     },
     resolver: zodResolver(loginSchema),
     mode: 'onChange'
->>>>>>> ba9d985f
   });
 
   const {
@@ -110,29 +97,18 @@
               name="email"
               label="Email Address"
               type="email"
-<<<<<<< HEAD
-              error={!!errors.email}
-              supportingText={errors.email?.message || 'Please enter your email address'}
               shrink
-
-=======
               id="email"
               helperText="Please enter your email address"
->>>>>>> ba9d985f
             />
 
             <InputContext
               name="password"
               label="Password"
               type="password"
-<<<<<<< HEAD
-              error={!!errors.password}
-              supportingText={errors.password?.message || 'Please enter your password'}
               shrink
-=======
               id="password"
               helperText="Please enter your password"
->>>>>>> ba9d985f
             />
             <Box sx={{ textAlign: 'right', mb: 2 }}>
               <Link href="/forgot-password" color="inherit" style={{ textDecoration: 'none' }}>
