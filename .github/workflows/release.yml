--- conflicted
+++ resolved
@@ -144,7 +144,6 @@
       with:
         workflow: publish to docker hub
         repo: fonoster/oauth2
-<<<<<<< HEAD
         token: ${{ secrets.GH_PAT }}
         ref: main
         inputs: '{"version": "${{ steps.get_version.outputs.VERSION }}" }'
@@ -155,16 +154,4 @@
         repo: fonoster/grpc-gateway
         token: ${{ secrets.GH_PAT }}
         ref: main
-=======
-        token: ${{ secrets.GH_PAT }}
-        ref: main
-        inputs: '{"version": "${{ steps.get_version.outputs.VERSION }}" }'
-    - name: Publishing GRPC Gateway
-      uses: benc-uk/workflow-dispatch@v1
-      with:
-        workflow: publish to docker hub
-        repo: fonoster/grpc-gateway
-        token: ${{ secrets.GH_PAT }}
-        ref: main
->>>>>>> fe6789ad
         inputs: '{"version": "${{ steps.get_version.outputs.VERSION }}" }'          
