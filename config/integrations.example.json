--- conflicted
+++ resolved
@@ -51,10 +51,6 @@
     }
   },
   {
-<<<<<<< HEAD
-    "name": "Google Large Language Models",
-    "productRef": "llm.google",
-=======
     "name": "Groq Large Language Models",
     "productRef": "llm.groq",
     "type": "llm",
@@ -73,7 +69,14 @@
   {
     "name": "Anthropic Large Language Models",
     "productRef": "llm.anthropic",
->>>>>>> 6d3f94f9
+    "type": "llm",
+    "credentials": {
+      "apiKey": "REDACTED"
+    }
+  },
+  {
+    "name": "Google Large Language Models",
+    "productRef": "llm.google",
     "type": "llm",
     "credentials": {
       "apiKey": "REDACTED"
