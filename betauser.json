--- conflicted
+++ resolved
@@ -15,12 +15,9 @@
     "xTryHard",
     "antirek",
     "psuet",
-<<<<<<< HEAD
-    "scshiv29-dev"
-=======
+    "scshiv29-dev",
     "alexsands",
     "osehgol",
     "judgegodwins"
->>>>>>> 8ba9aa75
   ]
 }