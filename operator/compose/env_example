# shellcheck disable=SC2034

# Security
#
# Set these to strong secrets to avoid intruders from impersonating a service account
# The service(s) won't start unless these are specified
# Running ./gen-secrets.sh will update .env with strong passwords
# DO NOT reuse secrets
#

# Password for Asterisk ARI API
MS_ARI_SECRET=

# Username and password base64 encoded for external access to ARI API
MS_ARI_AUTHORIZATION=

# Password for Minio's clients connections 
# Note that if you have a managed S3 server(recommended) 
# you will have to set this manually
FS_SECRET=

# Password for Routr SIP registrations
SIPPROXY_SECRET=

# Password for Routr restful API
SIPPROXY_API_SECRET=

# Password for connections to Redis
# Note that if you have a managed Redis server(recommended) 
# you will have to set this manually
DS_SECRET=


#
# Basic configuration options
#

# External IP or Domain for your Fonoster API (required)
# Before going on production you must replace this with the
# TLS protected URL
#PUBLIC_URL=http://api.example.com:50051

# Exposed HTTP port
HTTP_PORT=50051

# Exposed HTTPS port (required)
HTTPS_PORT=443

# Directory where all configuration will be stored
CONFIG=/opt/fonoster/config

# IP address of the Docker host (required)
#DOCKER_HOST_ADDRESS=192.168.1.1

# IP address of the RTPEngine server (required)
# Tipically it is same as the DOCKER_HOST_ADDRESS
#RTPE_HOST=192.168.1.1

# Domain for which to generate the certificate
#LETSENCRYPT_DOMAIN=api.example.com

# E-Mail for receiving important account notifications (mandatory)
#LETSENCRYPT_EMAIL=alice@acme.com

# Whitelisted services (comma separated)
AUTH_ACCESS_WHITELIST=/fonoster.auth.v1beta1.Auth/GetRole,/fonoster.users.v1beta1.Users/CreateUser,/fonoster.users.v1beta1.Users/Login

# Issuer for JWT claims
AUTH_ISS=fonoster

# Image for the reverse proxy (Traefik)
AS_IMAGE=traefik:v2.4

# Hostname for reverse proxy
AS_HOST=apiserver.fonoster

# Allow non-tls connection (this only applies to internal communication)
AS_ALLOW_INSECURE=true

#
# Media Server integration (Asterisk)
#
MS_ENDPOINT=sip:ast@node1
MS_SIP_PORT=6060
MS_RTP_PORT_START=20000
MS_RTP_PORT_END=21000
MS_TRUNK=routr
MS_CONTEXT=local-ctx
MS_EXTENSION=s
MS_ARI_USERNAME=ari
MS_ARI_INTERNAL_URL=http://mediaserver:8088

#
# Integration with media proxy (RTPEngine) 
# (required)
#
RTPE_PORT=8080
RTPE_RTP_PORT_START=30000
RTPE_RTP_PORT_END=31000

#
# Integration with S3 server (Minio)
# We run an S3 server instance based on Minio to help you
# get started. However, we strongly recommend using a managed
# S3 service with your prefer cloud service provider
#
FS_IMAGE=minio/minio:RELEASE.2020-02-27T00-23-05Z
FS_HOST=fs.fonoster
FS_PORT=9000
FS_USERNAME=minio

#
# Database integration (with Redis)
# Redis at the moment is only used by the SIPProxy
# We run the database service by default to help you
# get started. However, we strongly recommend using a managed
# database.
#
DS_IMAGE=redis:6.0.3-alpine
DS_HOST=datasource.fonoster
DS_PORT=6379

#
# Integration with SIPProxy (Routr)
#
SIPPROXY_IMAGE=fonoster/routr:1.0.0-rc6
SIPPROXY_USERNAME=ast
SIPPROXY_API_HOST=sipproxy.fonoster
SIPPROXY_HOST=sipproxy.fonoster
SIPPROXY_API_PORT=4567
SIPPROXY_API_USERNAME=admin
SIPPROXY_SIP_PORTS=5060-5063

# Single port for connection from Peers (Such as the Media Server)
SIPPROXY_SIP_PORT=5060

# If set, any new domain will be a subdomain under this global domain
# GLOBAL_SIP_DOMAIN=fonoster.io

#
# Configuration to logging service (Based on Kibana)
#
LOGS_AGGREGATOR_IMAGE=docker.elastic.co/elasticsearch/elasticsearch:7.9.3
LOGS_MONITOR_IMAGE=kibana:7.9.3
LOGS_DRIVER_IMAGE=fonoster/fluent-elasticsearch:latest
LOGS_DRIVER_HOST=logsdriver.fonoster
LOGS_DRIVER_PORT=24224
LOGS_AGGREGRATOR_PORT=9200
LOGS_MONITOR_PORT=5601
LOG_OPT_TAG_PREFIX=early


#
# Integration with events server (RabbitMQ)
#
EB_IMAGE=bitnami/rabbitmq:latest
EB_HOST=eventsbroker.fonos
EB_PORT=5672
EB_USERNAME=fonoster
EB_SECRET=
# Enables sending events to RabbitMQ
EB_ENABLED=false

#
# Integration with secrets server (Vault)
#
#SECRETS_IMAGE=vault
#SECRETS_URL=http://secrets:8200
#SECRETS_POLICY=fonoster-policy
#SECRETS_TOKEN=


#
# Integration with TTS Service (MaryTTS)
#
#TTS_IMAGE=synesthesiam/marytts:5.2
#TTS_ENGINE_HOST=tts.fonoster
#TTS_ENGINE_PORT=59125
#TTS_BASE_URI=/tts

#
# OpenFaas integration (for Cloud Funcions)
#

# Domain where your functions server lives
#FUNCS_URL=https://faasd.yourdomain.net:8080

# Temporary folder for new image creation
#FUNCS_WORKDIR=/home/fonoster/funcs

# Username at functions server
#FUNCS_USERNAME=admin

# Secrets at functions server
#FUNCS_SECRET=


#
# Docker registry integration (for container creation and upload)
#
#DOCKER_REGISTRY_ORG=yourorg
#DOCKER_REGISTRY_USERNAME=yourorg
#DOCKER_REGISTRY_SECRET=
#DOCKER_REGISTRY=docker.io
#DOCKER_REGISTRY_SERVICE=registry.docker.io
#DOCKER_REGISTRY_AUTH_ENDPOINT=https://auth.docker.io/token

#
# Integration with Github Oauth2
#
#GH_OAUTH2_CLIENT_ID=
#GH_OAUTH2_CLIENT_SECRET=
#GH_OAUTH2_CALLBACK_URL=
#GH_OAUTH2_ENDPOINT=http://api.example.com:50051
#GH_OAUTH2_PAGE_TITLE=FN Access Information
#GH_OAUTH2_PAGE_MESSAGE=FN Access Information

# Comma separated list of Github users. Uncomment only if 
# you want to restrict access to a list if Github users. 
#GH_OAUTH2_ACCESS_LIST=

#
# Miscelaneous variables
#

# Name of the overall project
COMPOSE_PROJECT_NAME=fonos

# Overall version for the project
# This variable will determine which docker
<<<<<<< HEAD
# image is downloaded for FN services
=======
# image is downloaded for PF services
>>>>>>> 0bf38b05
COMPOSE_PROJECT_VERSION=0.2.14

# Restart policy for containers
RESTART_POLICY=unless-stopped

# Node environment variable 
NODE_ENV=staging<|MERGE_RESOLUTION|>--- conflicted
+++ resolved
@@ -228,11 +228,7 @@
 
 # Overall version for the project
 # This variable will determine which docker
-<<<<<<< HEAD
 # image is downloaded for FN services
-=======
-# image is downloaded for PF services
->>>>>>> 0bf38b05
 COMPOSE_PROJECT_VERSION=0.2.14
 
 # Restart policy for containers
