#cloud-config
ssh_authorized_keys:
## Note: Replace with your own public key
  - ssh-rsa ssh-rsa AAAAB3NzaC1yc2EAAAADAQABAAABAQDKcZlvWQphbnVsau7V4Va1itaPvekkTxZGriJO1A9aGzKLrmX3vOsETz96fVS5OphP7PNbGVppjEUSeSqAeOjxJ84+Uko0GCDH2ypZncipF13DJnNgyv9V+WqfA7SHJHMBVxChmY5A/xzgDl94O6Sozb/wd5dzCqCpW0htx4DUcYluJWTsLMmmP2Xw9KeE9HvF8Z3niMjiCgkBzYA0LdldXrHXS8yJnIwIrGslDbpIZG7c7UJSWHhJzKX5v73VLk1qITFqkbYMVKJ3JYOXla5T5aR3brh8zn+i0f84C9vIveHq90vGASsyjzgpjpKpcN/g8K791DeRjHK47PUE2REp pedrosanders@Pedros-MBP

write_files:
  - path: /opt/fonos/user_opts
    content: |
      # Uncomment and replace with the IP of your Docker Host,
      # unless you are running on a cloud environment like 
      # DO or AWS.
      #DOCKER_HOST_IP=192.168.1.149
      
      # Uncomment if you want automatic TLS support. You must also set the 
      # environment variable DOMAIN 
      #ENABLE_TLS=true

      # This is required for TLS support. The DNS entry must point to
      # the public IP of your Docker Host
      #DOMAIN=api.yourdomain.com

      # We recommend using a working email
      #LETSENCRYPT_EMAIL=admin@yourdomain.com

      FONOS_VERSION=0.1.27

runcmd:
<<<<<<< HEAD
  - |
    cd /opt
    export $(grep -v '^#' /opt/fonos/user_opts | xargs)
    docker run -i --rm \
      -e DOCKER_HOST_IP=$DOCKER_HOST_IP \
      -e DOMAIN=$DOMAIN \
      -e ENABLE_TLS=$ENABLE_TLS \
      -e HTTP_PORT=$HTTP_PORT \
      -e HTTPS_PORT=$HTTPS_PORT \
      -e LETSENCRYPT_EMAIL=$LETSENCRYPT_EMAIL \
      -e GLOBAL_SIP_DOMAIN=$GLOBAL_SIP_DOMAIN \
      -e CONFIG_PATH=$(pwd)/fonos/config \
      --volume /var/run/docker.sock:/var/run/docker.sock \
      --volume $(pwd)/fonos:/out:rw \
      --entrypoint="/install.sh" \
      fonoster/fonos:$FONOS_VERSION
    rm /opt/fonos/user_opts

package_update: true

packages:
  - docker.io
=======
 - curl -qL -o /usr/bin/netdiscover https://github.com/CyCoreSystems/netdiscover/releases/download/v1.2.5/netdiscover.linux.amd64
 - chmod +x /usr/bin/netdiscover
 - curl -L "https://github.com/docker/compose/releases/download/1.29.2/docker-compose-$(uname -s)-$(uname -m)" -o /usr/local/bin/docker-compose
 - chmod +x /usr/local/bin/docker-compose
 - docker volume create --name=datasource && docker volume create --name=data1-1
 - git clone https://github.com/fonoster/fonos --depth=1 -b main --single-branch
 - mkdir -p /opt/fonos/operator
 - cp -a fonos/operator/compose/* /opt/fonos/operator
 - cp fonos/operator/compose/env_example /opt/fonos/operator/.env
 - chmod +x /opt/fonos/operator/gen-secrets.sh
 - chmod +x /opt/fonos/operator/basic-network.sh
 - echo "" >> /opt/fonos/operator/.env
 - echo "PUBLIC_URL=http://$(netdiscover -field publicv4):50051" >> /opt/fonos/operator/.env 
 - echo "DOCKER_HOST_ADDRESS=$(netdiscover -field publicv4)" >> /opt/fonos/operator/.env
 - echo "RTPE_HOST=$(netdiscover -field publicv4)" >> /opt/fonos/operator/.env
 - mkdir -p /opt/fonos/config
 - touch /opt/fonos/config/config
 - touch /opt/fonos/config/user_credentials
 - echo $(openssl rand -hex 16) > /opt/fonos/config/private_key
 - cp fonos/etc/rbac.json /opt/fonos/config
 - cp fonos/etc/log4j2.yml /opt/fonos/config
 - cp fonos/etc/bootstrap.yml /opt/fonos/config
 - cp fonos/etc/redis.conf /opt/fonos/config
 - cp fonos/etc/service_envs.json /opt/fonos/config
 - rm -rf fonos
 - cd /opt/fonos/operator
 - ./gen-secrets.sh
 - DS_SECRET=$(grep DS_SECRET .env | cut -d '=' -f2)
 - SIPPROXY_SECRET=$(grep SIPPROXY_SECRET .env | cut -d '=' -f2)
 - sed -i.bak -e "s#requirepass .*#requirepass ${DS_SECRET}#g" "./../config/redis.conf"
 - sed -i.bak -e "s#changeit#${SIPPROXY_SECRET}#g" "./../config/bootstrap.yml"
 - docker-compose -f init.yml up service_creds user_creds
 - ./basic-network.sh start
 - sleep 90
 - docker-compose -f init.yml up create_buckets bootstrap_sipnet
>>>>>>> 63d48ab2

final_message: "Cloud init is done!"<|MERGE_RESOLUTION|>--- conflicted
+++ resolved
@@ -25,7 +25,6 @@
       FONOS_VERSION=0.1.27
 
 runcmd:
-<<<<<<< HEAD
   - |
     cd /opt
     export $(grep -v '^#' /opt/fonos/user_opts | xargs)
@@ -48,42 +47,5 @@
 
 packages:
   - docker.io
-=======
- - curl -qL -o /usr/bin/netdiscover https://github.com/CyCoreSystems/netdiscover/releases/download/v1.2.5/netdiscover.linux.amd64
- - chmod +x /usr/bin/netdiscover
- - curl -L "https://github.com/docker/compose/releases/download/1.29.2/docker-compose-$(uname -s)-$(uname -m)" -o /usr/local/bin/docker-compose
- - chmod +x /usr/local/bin/docker-compose
- - docker volume create --name=datasource && docker volume create --name=data1-1
- - git clone https://github.com/fonoster/fonos --depth=1 -b main --single-branch
- - mkdir -p /opt/fonos/operator
- - cp -a fonos/operator/compose/* /opt/fonos/operator
- - cp fonos/operator/compose/env_example /opt/fonos/operator/.env
- - chmod +x /opt/fonos/operator/gen-secrets.sh
- - chmod +x /opt/fonos/operator/basic-network.sh
- - echo "" >> /opt/fonos/operator/.env
- - echo "PUBLIC_URL=http://$(netdiscover -field publicv4):50051" >> /opt/fonos/operator/.env 
- - echo "DOCKER_HOST_ADDRESS=$(netdiscover -field publicv4)" >> /opt/fonos/operator/.env
- - echo "RTPE_HOST=$(netdiscover -field publicv4)" >> /opt/fonos/operator/.env
- - mkdir -p /opt/fonos/config
- - touch /opt/fonos/config/config
- - touch /opt/fonos/config/user_credentials
- - echo $(openssl rand -hex 16) > /opt/fonos/config/private_key
- - cp fonos/etc/rbac.json /opt/fonos/config
- - cp fonos/etc/log4j2.yml /opt/fonos/config
- - cp fonos/etc/bootstrap.yml /opt/fonos/config
- - cp fonos/etc/redis.conf /opt/fonos/config
- - cp fonos/etc/service_envs.json /opt/fonos/config
- - rm -rf fonos
- - cd /opt/fonos/operator
- - ./gen-secrets.sh
- - DS_SECRET=$(grep DS_SECRET .env | cut -d '=' -f2)
- - SIPPROXY_SECRET=$(grep SIPPROXY_SECRET .env | cut -d '=' -f2)
- - sed -i.bak -e "s#requirepass .*#requirepass ${DS_SECRET}#g" "./../config/redis.conf"
- - sed -i.bak -e "s#changeit#${SIPPROXY_SECRET}#g" "./../config/bootstrap.yml"
- - docker-compose -f init.yml up service_creds user_creds
- - ./basic-network.sh start
- - sleep 90
- - docker-compose -f init.yml up create_buckets bootstrap_sipnet
->>>>>>> 63d48ab2
 
 final_message: "Cloud init is done!"